import os
import re
import threading
import time
from datetime import datetime, timedelta

import inflection
from cached_property import cached_property

from module.base.decorator import del_cached_property
from module.config.config import AzurLaneConfig, TaskEnd
from module.config.utils import deep_get, deep_set
from module.exception import *
from module.logger import logger
from module.notify import handle_notify


class AzurLaneAutoScript:
    stop_event: threading.Event = None

    def __init__(self, config_name='alas'):
        logger.hr('Start', level=0)
        self.config_name = config_name
        # Skip first restart
        self.is_first_task = True
        # Failure count of tasks
        # Key: str, task name, value: int, failure count
        self.failure_record = {}

    @cached_property
    def config(self):
        try:
            config = AzurLaneConfig(config_name=self.config_name)
            return config
        except RequestHumanTakeover:
            logger.critical('Request human takeover')
            exit(1)
        except Exception as e:
            logger.exception(e)
            exit(1)

    @cached_property
    def device(self):
        try:
            from module.device.device import Device
            device = Device(config=self.config)
            return device
        except RequestHumanTakeover:
            logger.critical('Request human takeover')
            exit(1)
        except Exception as e:
            logger.exception(e)
            exit(1)

    @cached_property
    def checker(self):
        try:
            from module.server_checker import ServerChecker
            checker = ServerChecker(server=self.config.Emulator_ServerName)
            return checker
        except Exception as e:
            logger.exception(e)
            exit(1)

    def run(self, command, skip_first_screenshot=False):
        try:
            if not skip_first_screenshot:
                self.device.screenshot()
            self.__getattribute__(command)()
            return True
        except TaskEnd:
            return True
        except GameNotRunningError as e:
            logger.warning(e)
            self.config.task_call('Restart')
            return True
        except (GameStuckError, GameTooManyClickError) as e:
            logger.error(e)
            self.save_error_log()
            logger.warning(f'Game stuck, {self.device.package} will be restarted in 10 seconds')
            logger.warning('If you are playing by hand, please stop Alas')
            self.config.task_call('Restart')
            self.device.sleep(10)
            return False
        except GameBugError as e:
            logger.warning(e)
            self.save_error_log()
            logger.warning('An error has occurred in Azur Lane game client, Alas is unable to handle')
            logger.warning(f'Restarting {self.device.package} to fix it')
            self.config.task_call('Restart')
            self.device.sleep(10)
            return False
        except GamePageUnknownError:
            logger.info('Game server may be under maintenance or network may be broken, check server status now')
            self.checker.check_now()
            if self.checker.is_available():
                logger.critical('Game page unknown')
                self.save_error_log()
                handle_notify(
                    self.config.Error_OnePushConfig,
                    title=f"Alas <{self.config_name}> crashed",
                    content=f"<{self.config_name}> GamePageUnknownError",
                )
                exit(1)
            else:
                self.checker.wait_until_available()
                return False
        except ScriptError as e:
            logger.exception(e)
            logger.critical('This is likely to be a mistake of developers, but sometimes just random issues')
            handle_notify(
                self.config.Error_OnePushConfig,
                title=f"Alas <{self.config_name}> crashed",
                content=f"<{self.config_name}> ScriptError",
            )
            exit(1)
        except RequestHumanTakeover:
            logger.critical('Request human takeover')
            handle_notify(
                self.config.Error_OnePushConfig,
                title=f"Alas <{self.config_name}> crashed",
                content=f"<{self.config_name}> RequestHumanTakeover",
            )
            exit(1)
        except Exception as e:
            logger.exception(e)
            self.save_error_log()
            handle_notify(
                self.config.Error_OnePushConfig,
                title=f"Alas <{self.config_name}> crashed",
                content=f"<{self.config_name}> Exception occured",
            )
            exit(1)

    def save_error_log(self):
        """
        Save last 60 screenshots in ./log/error/<timestamp>
        Save logs to ./log/error/<timestamp>/log.txt
        """
        from module.base.utils import save_image
        from module.handler.sensitive_info import (handle_sensitive_image,
                                                   handle_sensitive_logs)
        if self.config.Error_SaveError:
            if not os.path.exists('./log/error'):
                os.mkdir('./log/error')
            folder = f'./log/error/{int(time.time() * 1000)}'
            logger.warning(f'Saving error: {folder}')
            os.mkdir(folder)
            for data in self.device.screenshot_deque:
                image_time = datetime.strftime(data['time'], '%Y-%m-%d_%H-%M-%S-%f')
                image = handle_sensitive_image(data['image'])
                save_image(image, f'{folder}/{image_time}.png')
            with open(logger.log_file, 'r', encoding='utf-8') as f:
                lines = f.readlines()
                start = 0
                for index, line in enumerate(lines):
                    line = line.strip(' \r\t\n')
                    if re.match('^═{15,}$', line):
                        start = index
                lines = lines[start - 2:]
                lines = handle_sensitive_logs(lines)
            with open(f'{folder}/log.txt', 'w', encoding='utf-8') as f:
                f.writelines(lines)

    def restart(self):
        from module.handler.login import LoginHandler
        LoginHandler(self.config, device=self.device).app_restart()

    def start(self):
        from module.handler.login import LoginHandler
        LoginHandler(self.config, device=self.device).app_start()

    def goto_main(self):
        from module.handler.login import LoginHandler
        from module.ui.ui import UI
        if self.device.app_is_running():
            logger.info('App is already running, goto main page')
            UI(self.config, device=self.device).ui_goto_main()
        else:
            logger.info('App is not running, start app and goto main page')
            LoginHandler(self.config, device=self.device).app_start()
            UI(self.config, device=self.device).ui_goto_main()

    def research(self):
        from module.research.research import RewardResearch
        RewardResearch(config=self.config, device=self.device).run()

    def commission(self):
        from module.commission.commission import RewardCommission
        RewardCommission(config=self.config, device=self.device).run()

    def tactical(self):
        from module.tactical.tactical_class import RewardTacticalClass
        RewardTacticalClass(config=self.config, device=self.device).run()

    def dorm(self):
        from module.dorm.dorm import RewardDorm
        RewardDorm(config=self.config, device=self.device).run()

    def meowfficer(self):
        from module.meowfficer.meowfficer import RewardMeowfficer
        RewardMeowfficer(config=self.config, device=self.device).run()

    def guild(self):
        from module.guild.guild_reward import RewardGuild
        RewardGuild(config=self.config, device=self.device).run()

    def reward(self):
        from module.reward.reward import Reward
        Reward(config=self.config, device=self.device).run()

    def shop_frequent(self):
        from module.shop.shop_reward import RewardShop
        RewardShop(config=self.config, device=self.device).run_frequent()

    def shop_once(self):
        from module.shop.shop_reward import RewardShop
        RewardShop(config=self.config, device=self.device).run_once()

    def shipyard(self):
        from module.shipyard.shipyard_reward import RewardShipyard
        RewardShipyard(config=self.config, device=self.device).run()

    def gacha(self):
        from module.gacha.gacha_reward import RewardGacha
        RewardGacha(config=self.config, device=self.device).run()

    def freebies(self):
        from module.freebies.freebies import Freebies
        Freebies(config=self.config, device=self.device).run()

    def minigame(self):
        from module.minigame.minigame import Minigame
        Minigame(config=self.config, device=self.device).run()

    def daily(self):
        from module.daily.daily import Daily
        Daily(config=self.config, device=self.device).run()

    def hard(self):
        from module.hard.hard import CampaignHard
        CampaignHard(config=self.config, device=self.device).run()

    def exercise(self):
        from module.exercise.exercise import Exercise
        Exercise(config=self.config, device=self.device).run()

    def sos(self):
        from module.sos.sos import CampaignSos
        CampaignSos(config=self.config, device=self.device).run()

    def war_archives(self):
        from module.war_archives.war_archives import CampaignWarArchives
        CampaignWarArchives(config=self.config, device=self.device).run(
            name=self.config.Campaign_Name, folder=self.config.Campaign_Event, mode=self.config.Campaign_Mode)

    def raid_daily(self):
        from module.raid.daily import RaidDaily
        RaidDaily(config=self.config, device=self.device).run()

    def event_a(self):
        from module.event.campaign_abcd import CampaignABCD
        CampaignABCD(config=self.config, device=self.device).run()

    def event_b(self):
        from module.event.campaign_abcd import CampaignABCD
        CampaignABCD(config=self.config, device=self.device).run()

    def event_c(self):
        from module.event.campaign_abcd import CampaignABCD
        CampaignABCD(config=self.config, device=self.device).run()

    def event_d(self):
        from module.event.campaign_abcd import CampaignABCD
        CampaignABCD(config=self.config, device=self.device).run()

    def event_sp(self):
        from module.event.campaign_sp import CampaignSP
        CampaignSP(config=self.config, device=self.device).run()

    def maritime_escort(self):
        from module.event.maritime_escort import MaritimeEscort
        MaritimeEscort(config=self.config, device=self.device).run()

    def opsi_ash_assist(self):
        from module.os_ash.meta import AshBeaconAssist
        AshBeaconAssist(config=self.config, device=self.device).run()

    def opsi_ash_beacon(self):
        from module.os_ash.meta import OpsiAshBeacon
        OpsiAshBeacon(config=self.config, device=self.device).run()

    def opsi_explore(self):
        from module.campaign.os_run import OSCampaignRun
        OSCampaignRun(config=self.config, device=self.device).opsi_explore()

    def opsi_shop(self):
        from module.campaign.os_run import OSCampaignRun
        OSCampaignRun(config=self.config, device=self.device).opsi_shop()

    def opsi_voucher(self):
        from module.campaign.os_run import OSCampaignRun
        OSCampaignRun(config=self.config, device=self.device).opsi_voucher()

    def opsi_daily(self):
        from module.campaign.os_run import OSCampaignRun
        OSCampaignRun(config=self.config, device=self.device).opsi_daily()

    def opsi_obscure(self):
        from module.campaign.os_run import OSCampaignRun
        OSCampaignRun(config=self.config, device=self.device).opsi_obscure()

    def opsi_month_boss(self):
        from module.campaign.os_run import OSCampaignRun
        OSCampaignRun(config=self.config, device=self.device).opsi_month_boss()

    def opsi_abyssal(self):
        from module.campaign.os_run import OSCampaignRun
        OSCampaignRun(config=self.config, device=self.device).opsi_abyssal()

    def opsi_archive(self):
        from module.campaign.os_run import OSCampaignRun
        OSCampaignRun(config=self.config, device=self.device).opsi_archive()

    def opsi_stronghold(self):
        from module.campaign.os_run import OSCampaignRun
        OSCampaignRun(config=self.config, device=self.device).opsi_stronghold()

    def opsi_meowfficer_farming(self):
        from module.campaign.os_run import OSCampaignRun
        OSCampaignRun(config=self.config, device=self.device).opsi_meowfficer_farming()

    def opsi_hazard1_leveling(self):
        from module.campaign.os_run import OSCampaignRun
        OSCampaignRun(config=self.config, device=self.device).opsi_hazard1_leveling()

    def opsi_cross_month(self):
        from module.campaign.os_run import OSCampaignRun
        OSCampaignRun(config=self.config, device=self.device).opsi_cross_month()

    def main(self):
        from module.campaign.run import CampaignRun
        CampaignRun(config=self.config, device=self.device).run(
            name=self.config.Campaign_Name, folder=self.config.Campaign_Event, mode=self.config.Campaign_Mode)

    def main2(self):
        from module.campaign.run import CampaignRun
        CampaignRun(config=self.config, device=self.device).run(
            name=self.config.Campaign_Name, folder=self.config.Campaign_Event, mode=self.config.Campaign_Mode)

    def main3(self):
        from module.campaign.run import CampaignRun
        CampaignRun(config=self.config, device=self.device).run(
            name=self.config.Campaign_Name, folder=self.config.Campaign_Event, mode=self.config.Campaign_Mode)

    def event(self):
        from module.campaign.run import CampaignRun
        CampaignRun(config=self.config, device=self.device).run(
            name=self.config.Campaign_Name, folder=self.config.Campaign_Event, mode=self.config.Campaign_Mode)

    def event2(self):
        from module.campaign.run import CampaignRun
        CampaignRun(config=self.config, device=self.device).run(
            name=self.config.Campaign_Name, folder=self.config.Campaign_Event, mode=self.config.Campaign_Mode)

    def raid(self):
        from module.raid.run import RaidRun
        RaidRun(config=self.config, device=self.device).run()

    def coalition(self):
        from module.coalition.coalition import Coalition
        Coalition(config=self.config, device=self.device).run()

    def coalition_sp(self):
        from module.coalition.coalition_sp import CoalitionSP
        CoalitionSP(config=self.config, device=self.device).run()

    def c72_mystery_farming(self):
        from module.campaign.run import CampaignRun
        CampaignRun(config=self.config, device=self.device).run(
            name=self.config.Campaign_Name, folder=self.config.Campaign_Event, mode=self.config.Campaign_Mode)

    def c122_medium_leveling(self):
        from module.campaign.run import CampaignRun
        CampaignRun(config=self.config, device=self.device).run(
            name=self.config.Campaign_Name, folder=self.config.Campaign_Event, mode=self.config.Campaign_Mode)

    def c124_large_leveling(self):
        from module.campaign.run import CampaignRun
        CampaignRun(config=self.config, device=self.device).run(
            name=self.config.Campaign_Name, folder=self.config.Campaign_Event, mode=self.config.Campaign_Mode)

    def gems_farming(self):
        from module.campaign.gems_farming import GemsFarming
        GemsFarming(config=self.config, device=self.device).run(
            name=self.config.Campaign_Name, folder=self.config.Campaign_Event, mode=self.config.Campaign_Mode)

    def daemon(self):
        from module.daemon.daemon import AzurLaneDaemon
        AzurLaneDaemon(config=self.config, device=self.device, task="Daemon").run()

    def opsi_daemon(self):
        from module.daemon.os_daemon import AzurLaneDaemon
        AzurLaneDaemon(config=self.config, device=self.device, task="OpsiDaemon").run()

    def azur_lane_uncensored(self):
        from module.daemon.uncensored import AzurLaneUncensored
        AzurLaneUncensored(config=self.config, device=self.device, task="AzurLaneUncensored").run()

    def benchmark(self):
        from module.daemon.benchmark import run_benchmark
        run_benchmark(config=self.config)

    def game_manager(self):
        from module.daemon.game_manager import GameManager
        GameManager(config=self.config, device=self.device, task="GameManager").run()

    def wait_until(self, future):
        """
        Wait until a specific time.

        Args:
            future (datetime):

        Returns:
            bool: True if wait finished, False if config changed.
        """
        future = future + timedelta(seconds=1)
        self.config.start_watching()
        while 1:
            if datetime.now() > future:
                return True
            if self.stop_event is not None:
                if self.stop_event.is_set():
                    logger.info("Update event detected")
                    logger.info(f"[{self.config_name}] exited. Reason: Update")
                    exit(0)

            time.sleep(5)

            if self.config.should_reload():
                return False

    def emurestart(self, task):
        logger.warning('Emulator is not running')
        self.device.emulator_stop()
        self.device.emulator_start()
        if task != 'Restart':
            self.run('start')
        del_cached_property(self, 'config')

    def get_next_task(self):
        """
        Returns:
            str: Name of the next task.
        """
        while 1:
            task = self.config.get_next()
            self.config.task = task
            self.config.bind(task)

            from module.base.resource import release_resources
            if self.config.task.command != 'Alas':
                release_resources(next_task=task.command)
                
            if task.next_run <= datetime.now():
                break

            logger.info(f'Wait until {task.next_run} for task `{task.command}`')
            self.is_first_task = False
            
            method: str             = self.config.Optimization_WhenTaskQueueEmpty
            remainingtime: float    = (task.next_run - datetime.now()).total_seconds() / 60
            buffertime: int         = self.config.Optimization_ProcessBufferTime
            if (
                method == 'stop_emulator' and
                self.device.emulator_check() and
                remainingtime <= buffertime
            ):
                method = self.config.Optimization_BufferMethod
                logger.info(
                    f"The time to next task `{task.command}` is {remainingtime:.2f} minutes, "
                    f"less than {buffertime} minutes, fallback to {method}"
                )

            if method == 'close_game':
                logger.info('Close game during wait')
                self.device.app_stop()
                release_resources()
                self.device.release_during_wait()
                if not self.wait_until(task.next_run):
                    del_cached_property(self, 'config')
                    continue
                if task.command != 'Restart':
                    self.run('start')
            elif method == 'goto_main':
                logger.info('Goto main page during wait')
                self.run('goto_main')
                release_resources()
                self.device.release_during_wait()
                if not self.wait_until(task.next_run):
                    del_cached_property(self, 'config')
                    continue
            elif method == 'stay_there':
                logger.info('Stay there during wait')
                release_resources()
                self.device.release_during_wait()
                if not self.wait_until(task.next_run):
                    del_cached_property(self, 'config')
                    continue
            elif method == 'stop_emulator':
                logger.info('Stop emulator during wait')
                self.device.emulator_stop()
                release_resources() 
                self.device.release_during_wait()
                if not self.wait_until(task.next_run):
                    del_cached_property(self, 'config')
                    method: str = self.config.Optimization_WhenTaskQueueEmpty
                    if (
                        not self.device.emulator_check() and
                        method != 'stop_emulator'
                    ):
                        self.emurestart(task.command)
                    continue
            else:
                logger.warning(f'Invalid Optimization_WhenTaskQueueEmpty: {method}, fallback to stay_there')
                release_resources()
                self.device.release_during_wait()
                if not self.wait_until(task.next_run):
                    del_cached_property(self, 'config')
                    continue

            break

        AzurLaneConfig.is_hoarding_task = False
        return task.command

    def loop(self):
        logger.set_file_logger(self.config_name)
        logger.info(f'Start scheduler loop: {self.config_name}')

        while 1:
            # Check update event from GUI
            if self.stop_event is not None:
                if self.stop_event.is_set():
                    logger.info("Update event detected")
                    logger.info(f"Alas [{self.config_name}] exited.")
                    break
            # Check game server maintenance
            self.checker.wait_until_available()
            if self.checker.is_recovered():
                # There is an accidental bug hard to reproduce
                # Sometimes, config won't be updated due to blocking
                # even though it has been changed
                # So update it once recovered
                del_cached_property(self, 'config')
                logger.info('Server or network is recovered. Restart game client')
                self.config.task_call('Restart')
            # Init device and change server
            _ = self.device
<<<<<<< HEAD
            # Get task
            task = self.get_next_task()
            # Reboot emulator
            if not self.device.emulator_check():
                self.emurestart(task)
=======
            self.device.config = self.config
>>>>>>> 11e3580c
            # Skip first restart
            if self.is_first_task and task == 'Restart':
                logger.info('Skip task `Restart` at scheduler start')
                self.config.task_delay(server_update=True)
                del_cached_property(self, 'config')
                continue

            # Run
            logger.info(f'Scheduler: Start task `{task}`')
            self.device.stuck_record_clear()
            self.device.click_record_clear()
            logger.hr(task, level=0)
            success = self.run(inflection.underscore(task))
            logger.info(f'Scheduler: End task `{task}`')
            self.is_first_task = False

            # Check failures
            failed = deep_get(self.failure_record, keys=task, default=0)
            failed = 0 if success else failed + 1
            deep_set(self.failure_record, keys=task, value=failed)
            if failed >= 3:
                logger.critical(f"Task `{task}` failed 3 or more times.")
                logger.critical("Possible reason #1: You haven't used it correctly. "
                                "Please read the help text of the options.")
                logger.critical("Possible reason #2: There is a problem with this task. "
                                "Please contact developers or try to fix it yourself.")
                logger.critical('Request human takeover')
                handle_notify(
                    self.config.Error_OnePushConfig,
                    title=f"Alas <{self.config_name}> crashed",
                    content=f"<{self.config_name}> RequestHumanTakeover\nTask `{task}` failed 3 or more times.",
                )
                exit(1)

            if success:
                del_cached_property(self, 'config')
                continue
            elif self.config.Error_HandleError:
                # self.config.task_delay(success=False)
                del_cached_property(self, 'config')
                self.checker.check_now()
                continue
            else:
                break


if __name__ == '__main__':
    alas = AzurLaneAutoScript()
    alas.loop()<|MERGE_RESOLUTION|>--- conflicted
+++ resolved
@@ -558,15 +558,12 @@
                 self.config.task_call('Restart')
             # Init device and change server
             _ = self.device
-<<<<<<< HEAD
             # Get task
             task = self.get_next_task()
             # Reboot emulator
             if not self.device.emulator_check():
                 self.emurestart(task)
-=======
             self.device.config = self.config
->>>>>>> 11e3580c
             # Skip first restart
             if self.is_first_task and task == 'Restart':
                 logger.info('Skip task `Restart` at scheduler start')
