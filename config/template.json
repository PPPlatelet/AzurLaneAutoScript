--- conflicted
+++ resolved
@@ -90,7 +90,8 @@
       "Fleet2Formation": "double_line",
       "Fleet2Mode": "combat_auto",
       "Fleet2Step": 2,
-      "FleetOrder": "fleet1_mob_fleet2_boss"
+      "FleetOrder": "fleet1_mob_fleet2_boss",
+      "AutoSearchFleetOrder": "fleet1_mob_fleet2_boss"
     },
     "Submarine": {
       "Fleet": 0,
@@ -162,7 +163,8 @@
       "Fleet2Formation": "double_line",
       "Fleet2Mode": "combat_auto",
       "Fleet2Step": 2,
-      "FleetOrder": "fleet1_mob_fleet2_boss"
+      "FleetOrder": "fleet1_mob_fleet2_boss",
+      "AutoSearchFleetOrder": "fleet1_mob_fleet2_boss"
     },
     "Submarine": {
       "Fleet": 0,
@@ -234,12 +236,8 @@
       "Fleet2Formation": "double_line",
       "Fleet2Mode": "combat_auto",
       "Fleet2Step": 2,
-<<<<<<< HEAD
-      "FleetOrder": "fleet1_all_fleet2_standby"
-=======
       "FleetOrder": "fleet1_mob_fleet2_boss",
       "AutoSearchFleetOrder": "fleet1_mob_fleet2_boss"
->>>>>>> d30da01a
     },
     "Submarine": {
       "Fleet": 0,
@@ -319,18 +317,8 @@
       "Fleet2Formation": "double_line",
       "Fleet2Mode": "combat_auto",
       "Fleet2Step": 2,
-<<<<<<< HEAD
-      "FleetOrder": "fleet1_all_fleet2_standby"
-    },
-    "Submarine": {
-      "Fleet": 0,
-      "Mode": "do_not_use",
-      "AutoSearchMode": "sub_standby",
-      "DistanceToBoss": "2_grid_to_boss"
-=======
       "FleetOrder": "fleet1_mob_fleet2_boss",
       "AutoSearchFleetOrder": "fleet1_mob_fleet2_boss"
->>>>>>> d30da01a
     },
     "Emotion": {
       "CalculateEmotion": true,
@@ -392,7 +380,8 @@
       "Fleet2Formation": "double_line",
       "Fleet2Mode": "combat_auto",
       "Fleet2Step": 2,
-      "FleetOrder": "fleet1_mob_fleet2_boss"
+      "FleetOrder": "fleet1_mob_fleet2_boss",
+      "AutoSearchFleetOrder": "fleet1_mob_fleet2_boss"
     },
     "Submarine": {
       "Fleet": 0,
@@ -464,7 +453,8 @@
       "Fleet2Formation": "double_line",
       "Fleet2Mode": "combat_auto",
       "Fleet2Step": 2,
-      "FleetOrder": "fleet1_mob_fleet2_boss"
+      "FleetOrder": "fleet1_mob_fleet2_boss",
+      "AutoSearchFleetOrder": "fleet1_mob_fleet2_boss"
     },
     "Submarine": {
       "Fleet": 0,
@@ -540,7 +530,8 @@
       "Fleet2Formation": "double_line",
       "Fleet2Mode": "combat_auto",
       "Fleet2Step": 2,
-      "FleetOrder": "fleet1_mob_fleet2_boss"
+      "FleetOrder": "fleet1_mob_fleet2_boss",
+      "AutoSearchFleetOrder": "fleet1_mob_fleet2_boss"
     },
     "Submarine": {
       "Fleet": 0,
@@ -613,7 +604,8 @@
       "Fleet2Formation": "double_line",
       "Fleet2Mode": "combat_auto",
       "Fleet2Step": 2,
-      "FleetOrder": "fleet1_mob_fleet2_boss"
+      "FleetOrder": "fleet1_mob_fleet2_boss",
+      "AutoSearchFleetOrder": "fleet1_mob_fleet2_boss"
     },
     "Submarine": {
       "Fleet": 0,
@@ -682,7 +674,8 @@
       "Fleet2Formation": "double_line",
       "Fleet2Mode": "combat_auto",
       "Fleet2Step": 2,
-      "FleetOrder": "fleet1_mob_fleet2_boss"
+      "FleetOrder": "fleet1_mob_fleet2_boss",
+      "AutoSearchFleetOrder": "fleet1_mob_fleet2_boss"
     },
     "Submarine": {
       "Fleet": 0,
@@ -1171,7 +1164,8 @@
       "Fleet2Formation": "double_line",
       "Fleet2Mode": "combat_auto",
       "Fleet2Step": 2,
-      "FleetOrder": "fleet1_mob_fleet2_boss"
+      "FleetOrder": "fleet1_mob_fleet2_boss",
+      "AutoSearchFleetOrder": "fleet1_all_fleet2_standby"
     },
     "Submarine": {
       "Fleet": 0,
@@ -1240,7 +1234,8 @@
       "Fleet2Formation": "double_line",
       "Fleet2Mode": "combat_auto",
       "Fleet2Step": 2,
-      "FleetOrder": "fleet1_mob_fleet2_boss"
+      "FleetOrder": "fleet1_mob_fleet2_boss",
+      "AutoSearchFleetOrder": "fleet1_mob_fleet2_boss"
     },
     "Submarine": {
       "Fleet": 0,
