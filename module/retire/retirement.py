--- conflicted
+++ resolved
@@ -370,11 +370,9 @@
                 self.dock_filter_set()
                 self.dock_favourite_set(False)
                 total = self.retire_ships_one_click()
-<<<<<<< HEAD
             if gems_farming_enable and self.config.GemsFarming_FlagshipChange:
                 total += self.retire_gems_farming_flagships()
                 flagships_retired = True
-=======
             if self.server_support_quick_retire_setting_fallback():
                 if not total:
                     logger.warning('No ship retired, trying to reset quick retire settings to "keep_limit_break"')
@@ -385,7 +383,9 @@
                 #     logger.warning('No ship retired, trying to reset quick retire settings to "all"')
                 #     self.quick_retire_setting_set('all')
                 #     total = self.retire_ships_one_click()
->>>>>>> 398fc97a
+            if gems_farming_enable and self.config.GemsFarming_FlagshipChange:
+                total += self.retire_gems_farming_flagships()
+                flagships_retired = True
             if not total:
                 logger.critical('No ship retired')
                 logger.critical('Please configure your "Quick Retire Options" in game, '
