import collections
from datetime import datetime

from lxml import etree

from module.device.env import IS_WINDOWS
# Patch pkg_resources before importing adbutils and uiautomator2
from module.device.pkg_resources import get_distribution

# Just avoid being removed by import optimization
_ = get_distribution

from module.base.timer import Timer
from module.config.utils import get_server_next_update
from module.device.app_control import AppControl
from module.device.control import Control
from module.device.screenshot import Screenshot
from module.exception import (EmulatorNotRunningError, GameNotRunningError, GameStuckError, GameTooManyClickError,
                              RequestHumanTakeover)
from module.handler.assets import GET_MISSION
from module.logger import logger


def show_function_call():
    """
    INFO     21:07:31.554 │ Function calls:
                       <string>   L1 <module>
                   spawn.py L116 spawn_main()
                   spawn.py L129 _main()
                 process.py L314 _bootstrap()
                 process.py L108 run()
         process_manager.py L149 run_process()
                    alas.py L285 loop()
                    alas.py  L69 run()
                     src.py  L55 rogue()
                   rogue.py  L36 run()
                   rogue.py  L18 rogue_once()
                   entry.py L335 rogue_world_enter()
                    path.py L193 rogue_path_select()
    """
    import os
    import traceback
    stack = traceback.extract_stack()
    func_list = []
    for row in stack:
        filename, line_number, function_name, _ = row
        filename = os.path.basename(filename)
        # /tasks/character/switch.py:64 character_update()
        func_list.append([filename, str(line_number), function_name])
    max_filename = max([len(row[0]) for row in func_list])
    max_linenum = max([len(row[1]) for row in func_list]) + 1

    def format_(file, line, func):
        file = file.rjust(max_filename, " ")
        line = f'L{line}'.rjust(max_linenum, " ")
        if not func.startswith('<'):
            func = f'{func}()'
        return f'{file} {line} {func}'

    func_list = [f'\n{format_(*row)}' for row in func_list]
    logger.info('Function calls:' + ''.join(func_list))


class Device(Screenshot, Control, AppControl):
    _screen_size_checked = False
    detect_record = set()
    click_record = collections.deque(maxlen=15)
    stuck_timer = Timer(60, count=60).start()
    stuck_timer_long = Timer(180, count=180).start()
    stuck_long_wait_list = ['BATTLE_STATUS_S', 'PAUSE', 'LOGIN_CHECK']

    def __init__(self, *args, **kwargs):
<<<<<<< HEAD
        self.initialized = False
        for _ in range(2):
=======
        for trial in range(4):
>>>>>>> 32649283
            try:
                super().__init__(*args, **kwargs)
                break
            except EmulatorNotRunningError:
                if trial >= 3:
                    logger.critical('Failed to start emulator after 3 trial')
                    raise RequestHumanTakeover
                # Try to start emulator
                if self.emulator_instance is not None:
                    self.emulator_start()
                else:
                    logger.critical(
                        f'No emulator with serial "{self.config.Emulator_Serial}" found, '
                        f'please set a correct serial'
                    )
                    raise RequestHumanTakeover

        # Auto-fill emulator info
        if IS_WINDOWS and self.config.EmulatorInfo_Emulator == 'auto':
            _ = self.emulator_instance

        self.screenshot_interval_set()
        self.method_check()

        # Auto-select the fastest screenshot method
        if not self.config.is_template_config and self.config.Emulator_ScreenshotMethod == 'auto':
            self.run_simple_screenshot_benchmark()

        # Early init
        if self.config.is_actual_task:
            if self.config.Emulator_ControlMethod == 'MaaTouch':
                self.early_maatouch_init()
            if self.config.Emulator_ControlMethod == 'minitouch':
                self.early_minitouch_init()

        if not self.initialized:
            self.initialized = True
            self.switch_window()

    def run_simple_screenshot_benchmark(self):
        """
        Perform a screenshot method benchmark, test 3 times on each method.
        The fastest one will be set into config.
        """
        logger.info('run_simple_screenshot_benchmark')
        # Check resolution first
        self.resolution_check_uiautomator2()
        # Perform benchmark
        from module.daemon.benchmark import Benchmark
        bench = Benchmark(config=self.config, device=self)
        method = bench.run_simple_screenshot_benchmark()
        # Set
        with self.config.multi_set():
            self.config.Emulator_ScreenshotMethod = method
            # if method == 'nemu_ipc':
            #     self.config.Emulator_ControlMethod = 'nemu_ipc'

    def method_check(self):
        """
        Check combinations of screenshot method and control methods
        """
        # nemu_ipc should be together
        # if self.config.Emulator_ScreenshotMethod == 'nemu_ipc' and self.config.Emulator_ControlMethod != 'nemu_ipc':
        #     logger.warning('When using nemu_ipc, both screenshot and control should use nemu_ipc')
        #     self.config.Emulator_ControlMethod = 'nemu_ipc'
        # if self.config.Emulator_ScreenshotMethod != 'nemu_ipc' and self.config.Emulator_ControlMethod == 'nemu_ipc':
        #     logger.warning('When not using nemu_ipc, both screenshot and control should not use nemu_ipc')
        #     self.config.Emulator_ControlMethod = 'minitouch'
        # Allow Hermit on VMOS only
        if self.config.Emulator_ControlMethod == 'Hermit' and not self.is_vmos:
            logger.warning('ControlMethod is allowed on VMOS only')
            self.config.Emulator_ControlMethod = 'MaaTouch'
        if self.config.Emulator_ScreenshotMethod == 'ldopengl' \
                and self.config.Emulator_ControlMethod == 'minitouch':
            logger.warning('Use MaaTouch on ldplayer')
            self.config.Emulator_ControlMethod = 'MaaTouch'
        pass

    def emulator_check(self):
        return super().emulator_check()

    def handle_night_commission(self, daily_trigger='21:00', threshold=30):
        """
        Args:
            daily_trigger (int): Time for commission refresh.
            threshold (int): Seconds around refresh time.

        Returns:
            bool: If handled.
        """
        update = get_server_next_update(daily_trigger=daily_trigger)
        now = datetime.now()
        diff = (update.timestamp() - now.timestamp()) % 86400
        if threshold < diff < 86400 - threshold:
            return False

        if GET_MISSION.match(self.image, offset=True):
            logger.info('Night commission appear.')
            self.click(GET_MISSION)
            return True

        return False

    def screenshot(self):
        """
        Returns:
            np.ndarray:
        """
        self.stuck_record_check()

        try:
            super().screenshot()
        except RequestHumanTakeover:
            if not self.ascreencap_available:
                logger.error('aScreenCap unavailable on current device, fallback to auto')
                self.run_simple_screenshot_benchmark()
                super().screenshot()
            else:
                raise

        if self.handle_night_commission():
            super().screenshot()

        return self.image

    def dump_hierarchy(self) -> etree._Element:
        self.stuck_record_check()
        return super().dump_hierarchy()

    def release_during_wait(self):
        # Scrcpy server is still sending video stream,
        # stop it during wait
        if self.config.Emulator_ScreenshotMethod == 'scrcpy':
            self._scrcpy_server_stop()
        if self.config.Emulator_ScreenshotMethod == 'nemu_ipc':
            self.nemu_ipc_release()

    def get_orientation(self):
        """
        Callbacks when orientation changed.
        """
        o = super().get_orientation()

        self.on_orientation_change_maatouch()

        return o

    def stuck_record_add(self, button):
        self.detect_record.add(str(button))

    def stuck_record_clear(self):
        self.detect_record = set()
        self.stuck_timer.reset()
        self.stuck_timer_long.reset()

    def stuck_record_check(self):
        """
        Raises:
            GameStuckError:
        """
        reached = self.stuck_timer.reached()
        reached_long = self.stuck_timer_long.reached()

        if not reached:
            return False
        if not reached_long:
            for button in self.stuck_long_wait_list:
                if button in self.detect_record:
                    return False

        show_function_call()
        logger.warning('Wait too long')
        logger.warning(f'Waiting for {self.detect_record}')
        self.stuck_record_clear()

        if self.app_is_running():
            raise GameStuckError(f'Wait too long')
        else:
            raise GameNotRunningError('Game died')

    def handle_control_check(self, button):
        self.stuck_record_clear()
        self.click_record_add(button)
        self.click_record_check()

    def click_record_add(self, button):
        self.click_record.append(str(button))

    def click_record_clear(self):
        self.click_record.clear()

    def click_record_remove(self, button):
        """
        Remove a button from `click_record`

        Args:
            button (Button):

        Returns:
            int: Number of button removed
        """
        removed = 0
        for _ in range(self.click_record.maxlen):
            try:
                self.click_record.remove(str(button))
                removed += 1
            except ValueError:
                # Value not in queue
                break

        return removed

    def click_record_check(self):
        """
        Raises:
            GameTooManyClickError:
        """
        count = collections.Counter(self.click_record).most_common(2)
        if count[0][1] >= 12:
            show_function_call()
            logger.warning(f'Too many click for a button: {count[0][0]}')
            logger.warning(f'History click: {[str(prev) for prev in self.click_record]}')
            self.click_record_clear()
            raise GameTooManyClickError(f'Too many click for a button: {count[0][0]}')
        if len(count) >= 2 and count[0][1] >= 6 and count[1][1] >= 6:
            show_function_call()
            logger.warning(f'Too many click between 2 buttons: {count[0][0]}, {count[1][0]}')
            logger.warning(f'History click: {[str(prev) for prev in self.click_record]}')
            self.click_record_clear()
            raise GameTooManyClickError(f'Too many click between 2 buttons: {count[0][0]}, {count[1][0]}')

    def disable_stuck_detection(self):
        """
        Disable stuck detection and its handler. Usually uses in semi auto and debugging.
        """
        logger.info('Disable stuck detection')

        def empty_function(*arg, **kwargs):
            return False

        self.click_record_check = empty_function
        self.stuck_record_check = empty_function

    def app_start(self):
        if not self.config.Error_HandleError:
            logger.critical('No app stop/start, because HandleError disabled')
            logger.critical('Please enable Alas.Error.HandleError or manually login to AzurLane')
            raise RequestHumanTakeover
        super().app_start()
        self.stuck_record_clear()
        self.click_record_clear()

    def app_stop(self):
        if not self.config.Error_HandleError:
            logger.critical('No app stop/start, because HandleError disabled')
            logger.critical('Please enable Alas.Error.HandleError or manually login to AzurLane')
            raise RequestHumanTakeover
        super().app_stop()
        self.stuck_record_clear()
        self.click_record_clear()

    def emulator_stop(self):
        # kill emulator
        if self.emulator_instance is not None:
            super().emulator_stop()
        else:
            logger.critical(
                f'No emulator with serial "{self.config.Emulator_Serial}" found, '
                f'please set a correct serial'
            )
            raise
        self.stuck_record_clear()
        self.click_record_clear()

    def emulator_start(self):
        # start emulator
        if self.emulator_instance is not None:
            super().emulator_start()
        else:
            logger.critical(
                f'No emulator with serial "{self.config.Emulator_Serial}" found, '
                f'please set a correct serial'
            )
            raise
        if not self.initialized:
            self.initialized = True
        self.switch_window()
        self.stuck_record_clear()
        self.click_record_clear()

    def switch_window(self):
        return super().switch_window()<|MERGE_RESOLUTION|>--- conflicted
+++ resolved
@@ -70,12 +70,8 @@
     stuck_long_wait_list = ['BATTLE_STATUS_S', 'PAUSE', 'LOGIN_CHECK']
 
     def __init__(self, *args, **kwargs):
-<<<<<<< HEAD
         self.initialized = False
-        for _ in range(2):
-=======
         for trial in range(4):
->>>>>>> 32649283
             try:
                 super().__init__(*args, **kwargs)
                 break
