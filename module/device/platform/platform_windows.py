from module.base.decorator import run_once
from module.base.timer import Timer
from module.device.connection import AdbDeviceWithStatus
from module.device.platform.platform_base import PlatformBase
from module.device.platform.emulator_windows import Emulator, EmulatorInstance, EmulatorManager
from module.device.platform import api_windows
from module.logger import logger


class EmulatorUnknown(Exception):
    pass


class PlatformWindows(PlatformBase, EmulatorManager):
    process: tuple          = ()
    hwnds: list             = []
    focusedwindow: tuple    = ()
    
    def __execute(self, command: str, start: bool) -> bool:
        command = api_windows.fstr(command)
        logger.info(f'Execute: {command}')

        if self.config.Emulator_SilentStart == 'normal':
            silentstart = False
        else:
            silentstart = True

        if self.process:
            if self.process[0] is not None and self.process[1] is not None:
                api_windows.closehandle(self.process[:2])
                self.process = ()

        self.process, self.focusedwindow = api_windows.execute(command, silentstart, start)
        return True

    def _start(self, command: str) -> bool:
        return self.__execute(command, start=True)

    def _stop(self, command: str) -> bool:
        return self.__execute(command, start=False)

    @staticmethod
    def kill_process_by_regex(regex: str) -> int:
        return api_windows.kill_process_by_regex(regex)

    @staticmethod
    def getfocusedwindow() -> tuple:
        return api_windows.getfocusedwindow()
    
    @staticmethod
    def setforegroundwindow(focusedwindow: tuple) -> bool:
        return api_windows.setforegroundwindow(focusedwindow)

    @staticmethod
    def get_hwnds(pid: int) -> list:
        return api_windows.get_hwnds(pid)

    @staticmethod
    def get_process(instance: EmulatorInstance) -> tuple:
        return api_windows.get_process(instance)
    
    @staticmethod
    def get_cmdline(pid: int) -> str:
        return api_windows.get_cmdline(pid)

    def switch_window(self) -> bool:
        if not self.process:
            self.process = self.get_process(self.emulator_instance)
        if not self.hwnds:
            self.hwnds = self.get_hwnds(self.process[2])
        method = self.config.Emulator_SilentStart
        if method == 'normal':
            return api_windows.switch_window(self.hwnds, api_windows.SW_SHOW)
        elif method == 'minimize':
            return api_windows.switch_window(self.hwnds, api_windows.SW_MINIMIZE)
        elif method == 'silent':
            return api_windows.switch_window(self.hwnds, api_windows.SW_HIDE)
        else:
            from module.exception import ScriptError
            raise ScriptError("Wrong setting")

    def _emulator_start(self, instance: EmulatorInstance):
        """
        Start an emulator without error handling
        """
        exe: str = instance.emulator.path
        if instance == Emulator.MuMuPlayer:
            # NemuPlayer.exe
            self._start(exe)
        elif instance == Emulator.MuMuPlayerX:
            # NemuPlayer.exe -m nemu-12.0-x64-default
            self._start(f'"{exe}" -m {instance.name}')
        elif instance == Emulator.MuMuPlayer12:
            # MuMuPlayer.exe -v 0
            if instance.MuMuPlayer12_id is None:
                logger.warning(f'Cannot get MuMu instance index from name {instance.name}')
            self._start(f'"{exe}" -v {instance.MuMuPlayer12_id}')
        elif instance == Emulator.LDPlayerFamily:
            # LDPlayer.exe index=0
            self._start(f'"{exe}" index={instance.LDPlayer_id}')
        elif instance == Emulator.NoxPlayerFamily:
            # Nox.exe -clone:Nox_1
            self._start(f'"{exe}" -clone:{instance.name}')
        elif instance == Emulator.BlueStacks5:
<<<<<<< HEAD
            # HD-Player.exe -instance Pie64
            self._start(f'"{exe}" --instance {instance.name}')
=======
            # HD-Player.exe --instance Pie64
            self.execute(f'"{exe}" --instance {instance.name}')
>>>>>>> 1f20da20
        elif instance == Emulator.BlueStacks4:
            # Bluestacks.exe -vmname Android_1
            self._start(f'"{exe}" -vmname {instance.name}')
        elif instance == Emulator.MEmuPlayer:
            # MEmu.exe MEmu_0
            self._start(f'"{exe}" {instance.name}')
        else:
            raise EmulatorUnknown(f'Cannot start an unknown emulator instance: {instance}')

    def _emulator_stop(self, instance: EmulatorInstance):
        """
        Stop an emulator without error handling
        """
        exe: str = instance.emulator.path
        if instance == Emulator.MuMuPlayer:
            # MuMu6 does not have multi instance, kill one means kill all
            # Has 4 processes
            # "C:\Program Files\NemuVbox\Hypervisor\NemuHeadless.exe" --comment nemu-6.0-x64-default --startvm
            # "E:\ProgramFiles\MuMu\emulator\nemu\EmulatorShell\NemuPlayer.exe"
            # E:\ProgramFiles\MuMu\emulator\nemu\EmulatorShell\NemuService.exe
            # "C:\Program Files\NemuVbox\Hypervisor\NemuSVC.exe" -Embedding
            self.kill_process_by_regex(
                rf'('
                rf'NemuHeadless.exe'
                rf'|NemuPlayer.exe\"'
                rf'|NemuPlayer.exe$'
                rf'|NemuService.exe'
                rf'|NemuSVC.exe'
                rf')'
            )
        elif instance == Emulator.MuMuPlayerX:
            # MuMu X has 3 processes
            # "E:\ProgramFiles\MuMu9\emulator\nemu9\EmulatorShell\NemuPlayer.exe" -m nemu-12.0-x64-default -s 0 -l
            # "C:\Program Files\Muvm6Vbox\Hypervisor\Muvm6Headless.exe" --comment nemu-12.0-x64-default --startvm xxx
            # "C:\Program Files\Muvm6Vbox\Hypervisor\Muvm6SVC.exe" --Embedding
            self.kill_process_by_regex(
                rf'('
                rf'NemuPlayer.exe.*-m {instance.name}'
                rf'|Muvm6Headless.exe'
                rf'|Muvm6SVC.exe'
                rf')'
            )
        elif instance == Emulator.MuMuPlayer12:
            # E:\Program Files\Netease\MuMu Player 12\shell\MuMuManager.exe api -v 1 shutdown_player
            if instance.MuMuPlayer12_id is None:
                logger.warning(f'Cannot get MuMu instance index from name {instance.name}')
            self._stop(f'"{Emulator.single_to_console(exe)}" api -v {instance.MuMuPlayer12_id} shutdown_player')
        elif instance == Emulator.LDPlayerFamily:
            # E:\Program Files\leidian\LDPlayer9\dnconsole.exe quit --index 0
            self._stop(f'"{Emulator.single_to_console(exe)}" quit --index {instance.LDPlayer_id}')
        elif instance == Emulator.NoxPlayerFamily:
            # Nox.exe -clone:Nox_1 -quit
            self._stop(f'"{exe}" -clone:{instance.name} -quit')
        elif instance == Emulator.BlueStacks5:
            # BlueStack has 2 processes
            # C:\Program Files\BlueStacks_nxt_cn\HD-Player.exe --instance Pie64
            # C:\Program Files\BlueStacks_nxt_cn\BstkSVC.exe -Embedding
            self.kill_process_by_regex(
                rf'('
                rf'HD-Player.exe.*"--instance" "{instance.name}"'
                rf')'
            )
        elif instance == Emulator.BlueStacks4:
            # E:\Program Files (x86)\BluestacksCN\bsconsole.exe quit --name Android
            self._stop(f'"{Emulator.single_to_console(exe)}" quit --name {instance.name}')
        elif instance == Emulator.MEmuPlayer:
            # F:\Program Files\Microvirt\MEmu\memuc.exe stop -n MEmu_0
            self._stop(f'"{Emulator.single_to_console(exe)}" stop -n {instance.name}')
        else:
            raise EmulatorUnknown(f'Cannot stop an unknown emulator instance: {instance}')

    def _emulator_function_wrapper(self, func: callable):
        """
        Args:
            func (callable): _emulator_start or _emulator_stop

        Returns:
            bool: If success
        """
        try:
            func(self.emulator_instance)
            return True
        except OSError as e:
            msg = str(e)
            # OSError: [WinError 740] 请求的操作需要提升。
            if 'WinError 740' in msg:
                logger.error('To start/stop MumuAppPlayer, ALAS needs to be run as administrator')
        except EmulatorUnknown as e:
            logger.error(e)
        except Exception as e:
            logger.exception(e)

        logger.error(f'Emulator function {func.__name__}() failed')
        return False

    def emulator_start_watch(self):
        """
        Returns:
            bool: True if startup completed
                False if timeout
        """
        logger.info("Emulator starting...")
        logger.info(f"Current window: {self.focusedwindow[0]}")
        serial = self.emulator_instance.serial

        def adb_connect():
            m = self.adb_client.connect(self.serial)
            if 'connected' in m:
                # Connected to 127.0.0.1:59865
                # Already connected to 127.0.0.1:59865
                return False
            elif '(10061)' in m:
                # cannot connect to 127.0.0.1:55555:
                # No connection could be made because the target machine actively refused it. (10061)
                return False
            else:
                return True

        @run_once
        def show_online(m):
            logger.info(f'Emulator online: {m}')

        @run_once
        def show_ping(m):
            logger.info(f'Command ping: {m}')

        @run_once
        def show_package(m):
            logger.info(f'Found azurlane packages: {m}')

        interval = Timer(0.5).start()
        timeout = Timer(300).start()
        while 1:
            interval.wait()
            interval.reset()
            if timeout.reached():
                logger.warning(f'Emulator start timeout')
                return False

            # Check device connection
            devices = self.list_device().select(serial=serial)
            # logger.info(devices)
            if devices:
                device: AdbDeviceWithStatus = devices.first_or_none()
                if device.status == 'device':
                    # Emulator online
                    pass
                if device.status == 'offline':
                    self.adb_client.disconnect(serial)
                    adb_connect()
                    continue
            else:
                # Try to connect
                adb_connect()
                continue
            show_online(devices.first_or_none())

            # Check command availability
            try:
                pong = self.adb_shell(['echo', 'pong'])
            except Exception as e:
                logger.info(e)
                continue
            show_ping(pong)

            # Check azuelane package
            packages = self.list_known_packages(show_log=False)
            if len(packages):
                pass
            else:
                continue
            show_package(packages)

            # All check passed
            break

        # Check emulator process and hwnds
        self.hwnds = self.get_hwnds(self.process[2])

        logger.info(f'Emulator start completed')
        logger.info(f'Emulator Process: {self.process}')
        logger.info(f'Emulator hwnds: {self.hwnds}')
        return True

    def emulator_start(self):
        logger.hr('Emulator start', level=1)
        for _ in range(3):
            # Start
            if self._emulator_function_wrapper(self._emulator_start):
                # Success
                self.emulator_start_watch()
                return True
            else:
                # Failed to start, stop and start again
                if self._emulator_function_wrapper(self._emulator_stop):
                    continue
                else:
                    return False

        logger.error('Failed to start emulator 3 times, stopped')
        return False

    def emulator_stop(self):
        logger.hr('Emulator stop', level=1)
        for _ in range(3):
            # Stop
            if self._emulator_function_wrapper(self._emulator_stop):
                # Success
                return True
            else:
                # Failed to stop, start and stop again
                if self._emulator_function_wrapper(self._emulator_start):
                    continue
                else:
                    return False

        logger.error('Failed to stop emulator 3 times, stopped')
        return False

    def emulator_check(self) -> bool:
        try:
            if not self.process:
                self.process = self.get_process(self.emulator_instance)
                return True
            cmdline = self.get_cmdline(self.process[2])
            if self.emulator_instance.path in cmdline:
                return True
            else:
                if self.process[0] is not None and self.process[1] is not None:
                    api_windows.closehandle(self.process[:2])
                    self.process = ()
                raise ProcessLookupError
        except api_windows.IterationFinished:
            return False
        except IndexError:
            return False
        except ProcessLookupError:
            return self.emulator_check()
        except OSError as e:
            logger.error(e)
            raise
        except Exception as e:
            logger.error(e)
            raise


if __name__ == '__main__':
    self = PlatformWindows('alas')
    d = self.emulator_instance
    print(d)<|MERGE_RESOLUTION|>--- conflicted
+++ resolved
@@ -15,7 +15,7 @@
     process: tuple          = ()
     hwnds: list             = []
     focusedwindow: tuple    = ()
-    
+
     def __execute(self, command: str, start: bool) -> bool:
         command = api_windows.fstr(command)
         logger.info(f'Execute: {command}')
@@ -46,7 +46,7 @@
     @staticmethod
     def getfocusedwindow() -> tuple:
         return api_windows.getfocusedwindow()
-    
+
     @staticmethod
     def setforegroundwindow(focusedwindow: tuple) -> bool:
         return api_windows.setforegroundwindow(focusedwindow)
@@ -58,7 +58,7 @@
     @staticmethod
     def get_process(instance: EmulatorInstance) -> tuple:
         return api_windows.get_process(instance)
-    
+
     @staticmethod
     def get_cmdline(pid: int) -> str:
         return api_windows.get_cmdline(pid)
@@ -102,13 +102,8 @@
             # Nox.exe -clone:Nox_1
             self._start(f'"{exe}" -clone:{instance.name}')
         elif instance == Emulator.BlueStacks5:
-<<<<<<< HEAD
-            # HD-Player.exe -instance Pie64
+            # HD-Player.exe --instance Pie64
             self._start(f'"{exe}" --instance {instance.name}')
-=======
-            # HD-Player.exe --instance Pie64
-            self.execute(f'"{exe}" --instance {instance.name}')
->>>>>>> 1f20da20
         elif instance == Emulator.BlueStacks4:
             # Bluestacks.exe -vmname Android_1
             self._start(f'"{exe}" -vmname {instance.name}')
