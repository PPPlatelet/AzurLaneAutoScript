import codecs
import os
import sys

from gooey import Gooey, GooeyParser

import module.config.server as server
from alas import AzurLaneAutoScript
from module.config.dictionary import dic_chi_to_eng, dic_eng_to_chi
from module.config.update import get_config
from module.logger import pyw_name
<<<<<<< HEAD
from module.research.preset import DICT_FILTER_PRESET
=======
>>>>>>> ea440b80

try:
    if sys.stdout.encoding != 'UTF-8':
        sys.stdout = codecs.getwriter('utf-8')(sys.stdout.buffer, 'strict')
    if sys.stderr.encoding != 'UTF-8':
        sys.stderr = codecs.getwriter('utf-8')(sys.stderr.buffer, 'strict')
except Exception:
    pass


@Gooey(
    optional_cols=2,
    program_name=pyw_name.capitalize(),
    image_dir='assets/gooey',
    language_dir='assets/gooey',
    sidebar_title='功能',
    terminal_font_family='Consolas',
    language='chinese',
    default_size=(800, 850),
    navigation='SIDEBAR',
    tabbed_groups=True,
    show_success_modal=False,
    show_failure_modal=False,
    # show_stop_warning=False,
    # load_build_config='gooey_config.json',
    # dump_build_config='gooey_config.json',
)
def main(ini_name=''):
    if not ini_name:
        ini_name = pyw_name
    config_file = f'./config/{ini_name}.ini'
    config = get_config(ini_name.lower())

    event_folder = [f for f in os.listdir('./campaign') if f.startswith('event_') and f.split('_')[-1] == server.server]
    event_latest = sorted([f for f in event_folder], reverse=True)[0]
    event_folder = [dic_eng_to_chi.get(f, f) for f in event_folder][::-1]
    event_latest = dic_eng_to_chi.get(event_latest, event_latest)
    research_preset = [dic_eng_to_chi.get(f, f) for f in ['customized'] + list(DICT_FILTER_PRESET.keys())]

    raid_latest = '复刻特别演习埃塞克斯级'

    saved_config = {}
    for opt, option in config.items():
        for key, value in option.items():
            key = dic_eng_to_chi.get(key, key)
            if value in dic_eng_to_chi:
                value = dic_eng_to_chi.get(value, value)
            if value == 'None':
                value = ''

            saved_config[key] = value

    def default(name):
        """Get default value in .ini file.
        Args:
            name (str): option, in chinese.

        Returns:
            str: Default value, in chinese.
        """
        name = name.strip('-')
        return saved_config.get(name, '')

    def choice_list(total):
        return [str(index) for index in range(1, total + 1)]

    # Don't use checkbox in gooey, use drop box instead.
    # https://github.com/chriskiehl/Gooey/issues/148
    # https://github.com/chriskiehl/Gooey/issues/485

    parser = GooeyParser(description=f'AzurLaneAutoScript, An Azur Lane automation tool. Config: {config_file}')
    subs = parser.add_subparsers(help='commands', dest='command')

    # ==========出击设置==========
    setting_parser = subs.add_parser('出击设置')

    # 选择关卡
    stage = setting_parser.add_argument_group('关卡设置', '需要运行一次来保存选项')
    stage.add_argument('--启用停止条件', default=default('--启用停止条件'), choices=['是', '否'])
    stage.add_argument('--启用异常处理', default=default('--启用异常处理'), choices=['是', '否'], help='处理部分异常, 运行出错时撤退')
    stage.add_argument('--使用周回模式', default=default('--使用周回模式'), choices=['是', '否'])

    stop = stage.add_argument_group('停止条件', '触发后不会马上停止会先完成当前出击, 不需要就填0')
    stop.add_argument('--如果出击次数大于', default=default('--如果出击次数大于'), help='会沿用先前设置, 完成出击将扣除次数, 直至清零')
    stop.add_argument('--如果时间超过', default=default('--如果时间超过'), help='使用未来24小时内的时间, 会沿用先前设置, 触发后清零. 建议提前10分钟左右, 以完成当前出击. 格式 14:59')
    stop.add_argument('--如果石油低于', default=default('--如果石油低于'))
    stop.add_argument('--如果触发心情控制', default=default('--如果触发心情控制'), choices=['是', '否'], help='若是, 等待回复, 完成本次, 停止\n若否, 等待回复, 完成本次, 继续')
    # stop.add_argument('--如果船舱已满', default=default('--如果船舱已满'), choices=['是', '否'])

    # 出击舰队
    fleet = setting_parser.add_argument_group('出击舰队', '暂不支持备用道中队, 非活动图或周回模式会忽略步长设置')
    fleet.add_argument('--启用舰队控制', default=default('--启用舰队控制'), choices=['是', '否'])
    fleet.add_argument('--启用阵容锁定', default=default('--启用阵容锁定'), choices=['是', '否'])

    f1 = fleet.add_argument_group('道中队')
    f1.add_argument('--舰队编号1', default=default('--舰队编号1'), choices=['1', '2', '3', '4', '5', '6'])
    f1.add_argument('--舰队阵型1', default=default('--舰队阵型1'), choices=['单纵阵', '复纵阵', '轮形阵'])
    f1.add_argument('--舰队步长1', default=default('--舰队步长1'), choices=['1', '2', '3', '4', '5', '6'])

    f2 = fleet.add_argument_group('BOSS队')
    f2.add_argument('--舰队编号2', default=default('--舰队编号2'), choices=['不使用', '1', '2', '3', '4', '5', '6'])
    f2.add_argument('--舰队阵型2', default=default('--舰队阵型2'), choices=['单纵阵', '复纵阵', '轮形阵'])
    f2.add_argument('--舰队步长2', default=default('--舰队步长2'), choices=['1', '2', '3', '4', '5', '6'])

    f3 = fleet.add_argument_group('备用道中队')
    f3.add_argument('--舰队编号3', default=default('--舰队编号3'), choices=['不使用', '1', '2', '3', '4', '5', '6'])
    f3.add_argument('--舰队阵型3', default=default('--舰队阵型3'), choices=['单纵阵', '复纵阵', '轮形阵'])
    f3.add_argument('--舰队步长3', default=default('--舰队步长3'), choices=['1', '2', '3', '4', '5', '6'])

    f4 = fleet.add_argument_group('自律模式')
    f4.add_argument('--战斗自律模式', default=default('--战斗自律模式'), choices=['自律', '手操', '中路站桩'])

    # 潜艇设置
    submarine = setting_parser.add_argument_group('潜艇设置', '仅支持: 不使用, 仅狩猎, 每战出击')
    submarine.add_argument('--舰队编号4', default=default('--舰队编号4'), choices=['不使用', '1', '2'])
    submarine.add_argument('--潜艇出击方案', default=default('--潜艇出击方案'), choices=['不使用', '仅狩猎', '每战出击', '空弹出击', 'BOSS战出击', 'BOSS战BOSS出现后召唤'])

    # 心情控制
    emotion = setting_parser.add_argument_group('心情控制')
    emotion.add_argument('--启用心情消耗', default=default('--启用心情消耗'), choices=['是', '否'])
    emotion.add_argument('--无视红脸出击警告', default=default('--无视红脸出击警告'), choices=['是', '否'])

    e1 = emotion.add_argument_group('道中队')
    e1.add_argument('--心情回复1', default=default('--心情回复1'), choices=['未放置于后宅', '后宅一楼', '后宅二楼'])
    e1.add_argument('--心情控制1', default=default('--心情控制1'), choices=['保持经验加成', '防止绿脸', '防止黄脸', '防止红脸'])
    e1.add_argument('--全员已婚1', default=default('--全员已婚1'), choices=['是', '否'])

    e2 = emotion.add_argument_group('BOSS队')
    e2.add_argument('--心情回复2', default=default('--心情回复2'), choices=['未放置于后宅', '后宅一楼', '后宅二楼'])
    e2.add_argument('--心情控制2', default=default('--心情控制2'), choices=['保持经验加成', '防止绿脸', '防止黄脸', '防止红脸'])
    e2.add_argument('--全员已婚2', default=default('--全员已婚2'), choices=['是', '否'])

    e3 = emotion.add_argument_group('备用道中队', '会在主队触发心情控制时使用')
    e3.add_argument('--心情回复3', default=default('--心情回复3'), choices=['未放置于后宅', '后宅一楼', '后宅二楼'])
    e3.add_argument('--心情控制3', default=default('--心情控制3'), choices=['保持经验加成', '防止绿脸', '防止黄脸', '防止红脸'])
    e3.add_argument('--全员已婚3', default=default('--全员已婚3'), choices=['是', '否'])

    # 血量平衡
    hp = setting_parser.add_argument_group('血量控制', '需关闭舰队锁定才能生效')
    hp.add_argument('--启用血量平衡', default=default('--启用血量平衡'), choices=['是', '否'])
    hp.add_argument('--启用低血量撤退', default=default('--启用低血量撤退'), choices=['是', '否'])
    hp_balance = hp.add_argument_group('血量平衡', '')
    hp_balance.add_argument('--先锋血量平衡阈值', default=default('--先锋血量平衡阈值'), help='血量差值大于阈值时, 换位')
    hp_balance.add_argument('--先锋血量权重', default=default('--先锋血量权重'), help='先锋肉度有差别时应修改, 格式 1000,1000,1000')
    hp_add = hp.add_argument_group('紧急维修', '')
    hp_add.add_argument('--紧急维修单人阈值', default=default('--紧急维修单人阈值'), help='单人低于阈值时使用')
    hp_add.add_argument('--紧急维修全队阈值', default=default('--紧急维修全队阈值'), help='前排全部或后排全部低于阈值时使用')
    hp_withdraw = hp.add_argument_group('低血量撤退', '')
    hp_withdraw.add_argument('--低血量撤退阈值', default=default('--低血量撤退阈值'), help='任意一人血量低于阈值时, 撤退')

    # 退役选项
    retire = setting_parser.add_argument_group('退役设置', '')
    retire.add_argument('--启用退役', default=default('--启用退役'), choices=['是', '否'])
    retire.add_argument('--退役方案', default=default('--退役方案'), choices=['强化角色', '一键退役', '传统退役'])
    retire.add_argument('--退役数量', default=default('--退役数量'), choices=['退役全部', '退役10个'])
    retire.add_argument('--强化常用角色', default=default('--强化常用角色'), choices=['是', '否'])

    rarity = retire.add_argument_group('退役稀有度', '暂不支持舰种选择, 使用一键退役时忽略以下选项')
    rarity.add_argument('--退役白皮', default=default('--退役白皮'), choices=['是', '否'], help='N')
    rarity.add_argument('--退役蓝皮', default=default('--退役蓝皮'), choices=['是', '否'], help='R')
    rarity.add_argument('--退役紫皮', default=default('--退役紫皮'), choices=['是', '否'], help='SR')
    rarity.add_argument('--退役金皮', default=default('--退役金皮'), choices=['是', '否'], help='SSR')

    # 掉落记录
    drop = setting_parser.add_argument_group('掉落记录', '保存掉落物品的截图, 启用后会放缓结算时的点击速度')
    drop.add_argument('--启用掉落记录', default=default('--启用掉落记录'), choices=['是', '否'])
    drop.add_argument('--掉落保存目录', default=default('--掉落保存目录'))

    clear = setting_parser.add_argument_group('开荒模式', '未开荒地图会在完成后停止, 已开荒的地图会忽略选项, 无脑开就完事了')
    clear.add_argument('--启用开荒', default=default('--启用开荒'), choices=['是', '否'])
    clear.add_argument('--开荒停止条件', default=default('--开荒停止条件'), choices=['地图通关', '地图三星', '地图绿海'])
    clear.add_argument('--地图全清星星', default=default('--地图全清星星'), choices=['第一个', '第二个', '第三个', '不使用'], help='第几颗星星是击破所有敌舰')

    # ==========收菜设置==========
    reward_parser = subs.add_parser('收菜设置')
    reward_condition = reward_parser.add_argument_group('触发条件', '需要运行一次来保存选项, 运行后会进入挂机收菜模式')
    reward_condition.add_argument('--启用收获', default=default('--启用收获'), choices=['是', '否'])
    reward_condition.add_argument('--收菜间隔', default=default('--收菜间隔'), help='每隔多少分钟触发收菜')
    reward_condition.add_argument('--启用每日收获', default=default('--启用每日收获'), choices=['是', '否'], help='将每日任务困难演习作为收获的一部分来运行')

    reward_oil = reward_parser.add_argument_group('石油物资', '')
    reward_oil.add_argument('--启用石油收获', default=default('--启用石油收获'), choices=['是', '否'])
    reward_oil.add_argument('--启用物资收获', default=default('--启用物资收获'), choices=['是', '否'])

    reward_mission = reward_parser.add_argument_group('任务奖励', '')
    reward_mission.add_argument('--启用任务收获', default=default('--启用任务收获'), choices=['是', '否'])

    reward_commission = reward_parser.add_argument_group('委托设置', '')
    reward_commission.add_argument('--启用委托收获', default=default('--启用委托收获'), choices=['是', '否'])
    reward_commission.add_argument('--委托时间限制', default=default('--委托时间限制'), help='忽略完成时间超过限制的委托, 格式: 23:30, 不需要就填0')

    priority1 = reward_commission.add_argument_group('委托耗时优先级', '')
    priority1.add_argument('--委托耗时小于2h', default=default('--委托耗时小于2h'), help='')
    priority1.add_argument('--委托耗时超过6h', default=default('--委托耗时超过6h'), help='')
    priority1.add_argument('--委托过期小于2h', default=default('--委托过期小于2h'), help='')
    priority1.add_argument('--委托过期大于6h', default=default('--委托过期大于6h'), help='')

    priority2 = reward_commission.add_argument_group('日常委托优先级', '')
    priority2.add_argument('--日常委托', default=default('--日常委托'), help='日常资源开发, 高阶战术研发')
    priority2.add_argument('--主要委托', default=default('--主要委托'), help='1200油/1000油委托')

    priority3 = reward_commission.add_argument_group('额外委托优先级', '')
    priority3.add_argument('--钻头类额外委托', default=default('--钻头类额外委托'), help='短距离航行训练, 近海防卫巡逻')
    priority3.add_argument('--部件类额外委托', default=default('--部件类额外委托'), help='矿脉护卫委托, 林木护卫委托')
    priority3.add_argument('--魔方类额外委托', default=default('--魔方类额外委托'), help='舰队高阶演习, 舰队护卫演习')
    priority3.add_argument('--石油类额外委托', default=default('--石油类额外委托'), help='小型油田开发, 大型油田开发')
    priority3.add_argument('--教材类额外委托', default=default('--教材类额外委托'), help='小型商船护卫, 大型商船护卫')

    priority4 = reward_commission.add_argument_group('紧急委托优先级', '')
    priority4.add_argument('--钻头类紧急委托', default=default('--钻头类紧急委托'), help='保卫运输部队, 歼灭敌精锐部队')
    priority4.add_argument('--部件类紧急委托', default=default('--部件类紧急委托'), help='支援维拉维拉岛, 支援恐班纳')
    priority4.add_argument('--魔方类紧急委托', default=default('--魔方类紧急委托'), help='解救商船, 敌袭')
    priority4.add_argument('--教材类紧急委托', default=default('--教材类紧急委托'), help='支援土豪尔岛, 支援萌岛')
    priority4.add_argument('--装备类紧急委托', default=default('--装备类紧急委托'), help='BIW装备运输, NYB装备研发')
    priority4.add_argument('--钻石类紧急委托', default=default('--钻石类紧急委托'), help='BIW要员护卫, NYB巡视护卫')
    priority4.add_argument('--观舰类紧急委托', default=default('--观舰类紧急委托'), help='小型观舰仪式, 同盟观舰仪式')

    reward_tactical = reward_parser.add_argument_group('战术学院', '只支持续技能书, 不支持学新技能')
    reward_tactical.add_argument('--启用战术学院收获', default=default('--启用战术学院收获'), choices=['是', '否'])
    reward_tactical.add_argument('--战术学院夜间时段', default=default('--战术学院夜间时段'), help='格式 23:30-06:30')
    reward_tactical.add_argument('--技能书稀有度', default=default('--技能书稀有度'), choices=['3', '2', '1'], help='最多使用T几的技能书\nT3是金书, T2是紫书, T1是蓝书')
    reward_tactical.add_argument('--技能书优先使用同类型', default=default('--技能书优先使用同类型'), choices=['是', '否'], help='选是, 优先使用有150%加成的\n选否, 优先使用同稀有度的技能书')
    reward_tactical.add_argument('--技能书夜间稀有度', default=default('--技能书夜间稀有度'), choices=['3', '2', '1'])
    reward_tactical.add_argument('--技能书夜间优先使用同类型', default=default('--技能书夜间优先使用同类型'), choices=['是', '否'])

    reward_research = reward_parser.add_argument_group('科研项目', '科研预设选择为自定义时, 须先阅读 doc/filter_string_en_cn.md')
    reward_research.add_argument('--启用科研项目收获', default=default('--启用科研项目收获'), choices=['是', '否'])
    research_input = reward_research.add_argument_group('科研投入', '')
    research_input.add_argument('--科研项目使用魔方', default=default('--科研项目使用魔方'), choices=['是', '否'])
    research_input.add_argument('--科研项目使用金币', default=default('--科研项目使用金币'), choices=['是', '否'])
    research_input.add_argument('--科研项目使用部件', default=default('--科研项目使用部件'), choices=['是', '否'])
    research_output = reward_research.add_argument_group('科研产出', '')
    research_output.add_argument('--科研项目选择预设', default=default('--科研项目选择预设'), choices=research_preset)

    # ==========设备设置==========
    emulator_parser = subs.add_parser('设备设置')
    emulator = emulator_parser.add_argument_group('模拟器', '需要运行一次来保存选项, 会检查游戏是否启动\n若启动了游戏, 触发一次收菜')
    emulator.add_argument('--设备', default=default('--设备'), help='例如 127.0.0.1:62001')
    emulator.add_argument('--包名', default=default('--包名'), help='')

    debug = emulator_parser.add_argument_group('调试设置', '')
    debug.add_argument('--出错时保存log和截图', default=default('--出错时保存log和截图'), choices=['是', '否'])
    debug.add_argument('--保存透视识别出错的图像', default=default('--保存透视识别出错的图像'), choices=['是', '否'])

    adb = emulator_parser.add_argument_group('ADB设置', '')
    adb.add_argument('--设备截图方案', default=default('--设备截图方案'), choices=['aScreenCap', 'uiautomator2', 'ADB'], help='速度: aScreenCap >> uiautomator2 > ADB')
    adb.add_argument('--设备控制方案', default=default('--设备控制方案'), choices=['uiautomator2', 'ADB'], help='速度: uiautomator2 >> ADB')
    adb.add_argument('--战斗中截图间隔', default=default('--战斗中截图间隔'), help='战斗中放慢截图速度, 降低CPU使用')
    
    update = emulator_parser.add_argument_group('更新检查', '')
    update.add_argument('--启用更新检查', default=default('--启用更新检查'), choices=['是', '否'])
    update.add_argument('--更新检查方法', default=default('--更新检查方法'), choices=['api', 'web'], help='使用api时建议填写tokens, 使用web则不需要')
    update.add_argument('--github_token', default=default('--github_token'), help='Github API限制为每小时60次, 获取tokens https://github.com/settings/tokens')
    update.add_argument('--更新检查代理', default=default('--更新检查代理'), help='本地http或socks代理, 如果github很慢, 请使用代理, example: http://127.0.0.1:10809')

    # ==========每日任务==========
    daily_parser = subs.add_parser('每日任务困难演习')

    # 选择每日
    daily = daily_parser.add_argument_group('选择每日', '每日任务, 演习, 困难图')
    daily.add_argument('--打每日', default=default('--打每日'), help='若当天有记录, 则跳过', choices=['是', '否'])
    daily.add_argument('--打困难', default=default('--打困难'), help='若当天有记录, 则跳过', choices=['是', '否'])
    daily.add_argument('--打演习', default=default('--打演习'), help='若在刷新后有记录, 则跳过', choices=['是', '否'])
    daily.add_argument('--打活动图每日三倍PT', default=default('--打活动图每日三倍PT'), help='若当天有记录, 则跳过', choices=['是', '否'])
    daily.add_argument('--打共斗每日15次', default=default('--打共斗每日15次'), help='若当天有记录, 则跳过', choices=['是', '否'])

    # 每日设置
    daily_task = daily_parser.add_argument_group('每日设置', '不支持潜艇每日')
    daily_task.add_argument('--战术研修', default=default('--战术研修'), choices=['航空', '炮击', '雷击'])
    daily_task.add_argument('--斩首行动', default=default('--斩首行动'), choices=['第一个', '第二个', '第三个'])
    daily_task.add_argument('--商船护航', default=default('--商船护航'), choices=['第一个', '第二个', '第三个'])
    daily_task.add_argument('--海域突进', default=default('--海域突进'), choices=['第一个', '第二个', '第三个'])
    daily_task.add_argument('--每日舰队', default=default('--每日舰队'), help='如果使用同一队, 填舰队编号, 例如 5\n如果使用不同队, 用逗号分割, 顺序为商船护送, 海域突进, 斩首行动, 战术研修\n例如 5, 5, 5, 6')
    daily_task.add_argument('--每日舰队快速换装', default=default('--每日舰队快速换装'), help='打之前换装备, 打完后卸装备, 不需要就填0\n逗号分割, 例如 3, 1, 0, 1, 1, 0')

    # 困难设置
    hard = daily_parser.add_argument_group('困难设置', '需要开启周回模式, 暂时仅支持 10-4')
    hard.add_argument('--困难地图', default=default('--困难地图'), help='比如 10-4')
    hard.add_argument('--困难舰队', default=default('--困难舰队'), choices=['1', '2'])
    hard.add_argument('--困难舰队快速换装', default=default('--困难舰队快速换装'), help='打之前换装备, 打完后卸装备, 不需要就填0\n逗号分割, 例如 3, 1, 0, 1, 1, 0')

    # 演习设置
    exercise = daily_parser.add_argument_group('演习设置', '暂时仅支持经验最多')
    exercise.add_argument('--演习对手选择', default=default('--演习对手选择'), choices=['经验最多', '排名最前', '福利队'], help='暂时仅支持经验最多')
    exercise.add_argument('--演习次数保留', default=default('--演习次数保留'), help='暂时仅支持保留0个')
    exercise.add_argument('--演习尝试次数', default=default('--演习尝试次数'), help='每个对手的尝试次数, 打不过就换')
    exercise.add_argument('--演习SL阈值', default=default('--演习SL阈值'), help='HP<阈值时撤退')
    exercise.add_argument('--演习低血量确认时长', default=default('--演习低血量确认时长'), help='HP低于阈值后, 过一定时长才会撤退\n推荐 1.0 ~ 3.0')
    exercise.add_argument('--演习快速换装', default=default('--演习快速换装'), help='打之前换装备, 打完后卸装备, 不需要就填0\n逗号分割, 例如 3, 1, 0, 1, 1, 0')

    event_bonus = daily_parser.add_argument_group('活动设置', '')
    event_bonus.add_argument('--活动名称ab', default=event_latest, choices=event_folder, help='例如 event_20200326_cn')

    # 共斗每日设置
    raid_bonus = daily_parser.add_argument_group('共斗设置', '')
    raid_bonus.add_argument('--共斗每日名称', default=raid_latest, choices=[raid_latest], help='')
    raid_bonus.add_argument('--共斗困难', default=default('--共斗困难'), choices=['是', '否'], help='')
    raid_bonus.add_argument('--共斗普通', default=default('--共斗普通'), choices=['是', '否'], help='')
    raid_bonus.add_argument('--共斗简单', default=default('--共斗简单'), choices=['是', '否'], help='')

    # # ==========每日活动图三倍PT==========
    # event_ab_parser = subs.add_parser('每日活动图三倍PT')
    # event_name = event_ab_parser.add_argument_group('选择活动', '')
    # event_name.add_argument('--活动名称ab', default=event_latest, choices=event_folder, help='例如 event_20200326_cn')

    # ==========主线图==========
    main_parser = subs.add_parser('主线图')
    # 选择关卡
    stage = main_parser.add_argument_group('选择关卡', '主线图出击, 目前仅支持前六章和7-2')
    stage.add_argument('--主线地图出击', default=default('--主线地图出击'), help='例如 7-2')
    stage.add_argument('--主线地图模式', default=default('--主线地图模式'), help='仅困难图开荒时使用, 周回模式后请使用每日困难', choices=['普通', '困难'])

    # ==========活动图==========
    event_parser = subs.add_parser('活动图')

    description = """
    支持「峡湾间的反击」(event_20200603_cn), 针对SP1-SP3有优化
    出击未优化关卡或地图未达到安全海域时, 使用开荒模式运行(较慢)
    """
    event = event_parser.add_argument_group(
        '选择关卡', '\n'.join([line.strip() for line in description.strip().split('\n')]))
    event.add_argument('--活动地图', default=default('--活动地图'),
                             choices=['a1', 'a2', 'a3', 'a4', 'b1', 'b2', 'b3', 'b4', 'c1', 'c2', 'c3', 'c4', 'd1', 'd2', 'd3', 'd4'],
                             help='例如 d3')
    event.add_argument('--sp地图', default=default('--sp地图'),
                             choices=['sp1', 'sp2', 'sp3'],
                             help='例如 sp3')
    event.add_argument('--活动名称', default=event_latest, choices=event_folder, help='例如 event_20200312_cn')

    # ==========共斗活动==========
    raid_parser = subs.add_parser('共斗活动')
    raid = raid_parser.add_argument_group('选择共斗', '')
    raid.add_argument('--共斗名称', default=raid_latest, choices=[raid_latest], help='')
    raid.add_argument('--共斗难度', default=default('--共斗难度'), choices=['困难', '普通', '简单'], help='')
    raid.add_argument('--共斗使用挑战券', default=default('--共斗使用挑战券'), choices=['是', '否'], help='')

    # ==========半自动==========
    semi_parser = subs.add_parser('半自动辅助点击')
    semi = semi_parser.add_argument_group('半自动模式', '手动选敌, 自动结算, 用于出击未适配的图')
    semi.add_argument('--进图准备', default=default('--进图准备'), help='', choices=['是', '否'])
    semi.add_argument('--跳过剧情', default=default('--跳过剧情'), help='注意, 这会自动确认所有提示框, 包括红脸出击', choices=['是', '否'])

    # ==========7-2三战拣垃圾==========
    c_7_2_parser = subs.add_parser('7-2三战拣垃圾')
    c_7_2 = c_7_2_parser.add_argument_group('7-2三战拣垃圾', '')
    c_7_2.add_argument('--BOSS队踩A3', default=default('--BOSS队踩A3'), choices=['是', '否'], help='A3有敌人就G3, C3, E3')

    # ==========12-2打中型练级==========
    c_12_2_parser = subs.add_parser('12-2打中型练级')
    c_12_2 = c_12_2_parser.add_argument_group('12-2索敌设置', '')
    c_12_2.add_argument('--大型敌人忍耐', default=default('--大型敌人忍耐'), choices=['0', '1', '2', '10'], help='最多打多少战大型敌人, 不挑敌人选10')

    # ==========12-4打大型练级==========
    c_12_4_parser = subs.add_parser('12-4打大型练级')
    c_12_4 = c_12_4_parser.add_argument_group('12-4索敌设置', '需保证队伍有一定强度')
    c_12_4.add_argument('--非大型敌人进图忍耐', default=default('--非大型敌人进图忍耐'), choices=['0', '1', '2'], help='忍受进场多少战没有大型')
    c_12_4.add_argument('--非大型敌人撤退忍耐', default=default('--非大型敌人撤退忍耐'), choices=['0', '1', '2', '10'], help='没有大型之后还会打多少战, 不挑敌人选10')
    c_12_4.add_argument('--拣弹药124', default=default('--拣弹药124'), choices=['2', '3', '4', '5'], help='多少战后拣弹药')

    args = parser.parse_args()

    # Convert option from chinese to english.
    out = {}
    for key, value in vars(args).items():
        key = dic_chi_to_eng.get(key, key)
        value = dic_chi_to_eng.get(value, value)
        out[key] = value
    args = out

    # Update option to .ini file.
    command = args['command'].capitalize()
    config['Command']['command'] = command
    for key, value in args.items():
        config[command][key] = str(value)
    config.write(codecs.open(config_file, "w+", "utf8"))

    # Call AzurLaneAutoScript
    alas = AzurLaneAutoScript(ini_name=ini_name)
    alas.run(command=command)<|MERGE_RESOLUTION|>--- conflicted
+++ resolved
@@ -9,10 +9,8 @@
 from module.config.dictionary import dic_chi_to_eng, dic_eng_to_chi
 from module.config.update import get_config
 from module.logger import pyw_name
-<<<<<<< HEAD
 from module.research.preset import DICT_FILTER_PRESET
-=======
->>>>>>> ea440b80
+
 
 try:
     if sys.stdout.encoding != 'UTF-8':
