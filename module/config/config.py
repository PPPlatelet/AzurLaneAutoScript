<<<<<<< HEAD
import codecs
import configparser
import copy
import os
from datetime import timezone

import numpy as np

import module.config.server as server
from module.base.timer import *
from module.config.dictionary import *
from module.config.update import get_config
from module.logger import logger


class AzurLaneConfig:
    """
    Basic Config.
    """
    CONFIG_FILE = ''
    config = configparser.ConfigParser(interpolation=None)
    start_time = datetime.now()

    UPDATE_CHECK = True
    UPDATE_METHOD = 'api'  # web, api
    UPDATE_PROXY = ''
    GITHUB_TOKEN = ''
    SERVER = server.server
    logger.attr('Server', SERVER)

    """
    Fleet
    """
    ENABLE_FLEET_CONTROL = True
    # Fleet 1-6, if empty use 0.
    _FLEET_1 = 1
    FLEET_2 = 2
    FLEET_3 = 3
    # Formation 1-3.
    _FLEET_1_FORMATION = 2
    FLEET_2_FORMATION = 2
    FLEET_3_FORMATION = 2
    # Fleet step 1-6
    _FLEET_1_STEP = 3
    FLEET_2_STEP = 2
    FLEET_3_STEP = 3
    # Fleet 1-2, if empty use 0.
    SUBMARINE = 0
    # Combat auto mode: combat_auto, combat_manual, stand_still_in_the_middle, hide_in_bottom_left
    FLEET_1_AUTO_MODE = 'combat_auto'
    FLEET_2_AUTO_MODE = 'combat_auto'
    FLEET_3_AUTO_MODE = 'combat_auto'

    USING_SPARE_FLEET = False

    MOVABLE_ENEMY_FLEET_STEP = 2
    MOVABLE_ENEMY_TURN = (2,)

    @property
    def FLEET_1(self):
        return self.FLEET_3 if self.USING_SPARE_FLEET else self._FLEET_1

    @FLEET_1.setter
    def FLEET_1(self, value):
        self._FLEET_1 = value

    @property
    def FLEET_1_FORMATION(self):
        return self.FLEET_3_FORMATION if self.USING_SPARE_FLEET else self._FLEET_1_FORMATION

    @FLEET_1_FORMATION.setter
    def FLEET_1_FORMATION(self, value):
        self._FLEET_1_FORMATION = value

    @property
    def FLEET_1_STEP(self):
        return self.FLEET_3_STEP if self.USING_SPARE_FLEET else self._FLEET_1_STEP

    @FLEET_1_STEP.setter
    def FLEET_1_STEP(self, value):
        self._FLEET_1_STEP = value

    """
    module.assets
    """
    ASSETS_FOLDER = './assets'

    """
    module.base
    """
    COLOR_SIMILAR_THRESHOLD = 10
    BUTTON_OFFSET = 30
    BUTTON_MATCH_SIMILARITY = 0.85
    SLEEP_AFTER_CLICK = 0
    WAIT_BEFORE_SAVING_SCREEN_SHOT = 1

    """
    module.combat
    """
    ENABLE_SAVE_GET_ITEMS = True
    ENABLE_MAP_FLEET_LOCK = True
    SUBMARINE_MODE = ''
    SUBMARINE_CALL_AT_BOSS = False
    COMBAT_SCREENSHOT_INTERVAL = 2

    """
    module.combat.hp_balance
    """
    ENABLE_HP_BALANCE = False
    ENABLE_LOW_HP_WITHDRAW = True
    SCOUT_HP_DIFFERENCE_THRESHOLD = 0.2
    SCOUT_HP_WEIGHTS = [1000, 1000, 1000]
    EMERGENCY_REPAIR_SINGLE_THRESHOLD = 0.3
    EMERGENCY_REPAIR_HOLE_THRESHOLD = 0.6
    LOW_HP_WITHDRAW_THRESHOLD = 0.2

    """
    module.combat.level
    """
    LV120_TRIGGERED = False

    """
    module.campaign
    """
    CAMPAIGN_NAME = 'default'
    CAMPAIGN_MODE = 'normal'

    ENABLE_EXCEPTION = True
    ENABLE_GAME_STUCK_HANDLER = True

    ENABLE_STOP_CONDITION = True
    ENABLE_FAST_FORWARD = True
    STOP_IF_OIL_LOWER_THAN = 5000
    STOP_IF_COUNT_GREATER_THAN = 0
    STOP_IF_TIME_REACH = 0
    STOP_IF_TRIGGER_EMOTION_LIMIT = False
    STOP_IF_DOCK_FULL = False
    STOP_IF_REACH_LV120 = False
    STOP_IF_MAP_REACH = 'no' # no, map_100, map_3_star, map_green_without_3_star, map_green
    STOP_IF_GET_SHIP = False

    MAP_CLEAR_ALL_THIS_TIME = False
    # From chapter_template.lua
    STAR_REQUIRE_1 = 1
    STAR_REQUIRE_2 = 2
    STAR_REQUIRE_3 = 3
    # In Dreamwaker's Butterfly (event_20200917) add new stage entrance icons, called `blue`.
    STAGE_ENTRANCE = ['normal']  # normal, blue

    """
    module.event
    """
    EVENT_NAME = ''
    EVENT_STAGE = ''
    EVENT_NAME_AB = ''
    ENABLE_EVENT_AB = False
    ENABLE_EVENT_SP = False
    EVENT_AB_CHAPTER = 'chapter_ab'  # chapter_ab, chapter_abcd, chapter_t, chapter_ht
    EVENT_SP_MOB_FLEET = 1

    """
    module.combat.emotion
    """
    ENABLE_EMOTION_REDUCE = True
    IGNORE_LOW_EMOTION_WARN = False
    EMOTION_LIMIT_TRIGGERED = False
    TIME_FORMAT = '%Y-%m-%d_%H:%M:%S'
    # 20, 30, 40, 50, 60
    FLEET_1_RECOVER_PER_HOUR = 50
    FLEET_1_EMOTION_LIMIT = 120
    FLEET_2_RECOVER_PER_HOUR = 20
    FLEET_2_EMOTION_LIMIT = 50
    FLEET_3_RECOVER_PER_HOUR = 20
    FLEET_3_EMOTION_LIMIT = 50

    """
    module.device
    """
    SERIAL = ''
    PACKAGE_NAME = ''
    COMMAND = ''
    ASCREENCAP_FILEPATH_LOCAL = './bin/ascreencap'
    ASCREENCAP_FILEPATH_REMOTE = '/data/local/tmp/ascreencap'
    MINITOUCH_FILEPATH_REMOTE = '/data/local/tmp/minitouch'
    # Speed: aScreenCap >> uiautomator2 > ADB
    DEVICE_SCREENSHOT_METHOD = 'aScreenCap'  # ADB, uiautomator2, aScreenCap
    # Speed: uiautomator2 >> ADB
    DEVICE_CONTROL_METHOD = 'uiautomator2'  # ADB, uiautomator2, minitouch
    # USE_ADB_SCREENSHOT = True
    # USE_ADB_CONTROL = False
    SCREEN_SHOT_SAVE_FOLDER_BASE = './screenshot'
    SCREEN_SHOT_SAVE_FOLDER = ''
    SCREEN_SHOT_SAVE_INTERVAL = 5  # Seconds between two save. Saves in the interval will be dropped.

    """
    module.daily
    """
    ENABLE_DAILY_MISSION = True
    # Order of FLEET_DAILY
    # 0 商船护送, 1 海域突进, 2 斩首行动, 3 战术研修, 4 破交作战
    # 0 Escort Mission, 1 Advance Mission, 2 Fierce Assault, 3 Tactical Training, 4 Supply Line Disruption
    FLEET_DAILY = [3, 3, 3, 3, 0]
    FLEET_DAILY_EQUIPMENT = [1, 1, 1, 1, 1, 1]
    DAILY_CHOOSE = {
        4: 1,  # 商船护送, Escort Mission
        5: 1,  # 海域突进, Advance Mission
        1: 2,  # 战术研修, 1航空 2炮击 3雷击. Tactical Training, 1 Aviation, 2 Firepower, 3 Torpedo
        2: 1,  # 斩首行动, Fierce Assault
        3: 1,  # 破交作战, Supply Line Disruption
    }

    """
    module.handler
    """
    AMBUSH_EVADE = True

    """
    module.hard
    """
    ENABLE_HARD_CAMPAIGN = True
    HARD_CAMPAIGN = '10-4'
    FLEET_HARD = 1
    FLEET_HARD_EQUIPMENT = [1, 1, 1, 1, 1, 1]

    """
    module.exercise
    """
    ENABLE_EXERCISE = True
    EXERCISE_CHOOSE_MODE = 'max_exp'
    EXERCISE_PRESERVE = 0
    LOW_HP_THRESHOLD = 0.40
    LOW_HP_CONFIRM_WAIT = 1.0
    OPPONENT_CHALLENGE_TRIAL = 1
    EXERCISE_FLEET_EQUIPMENT = [1, 1, 1, 1, 1, 1]

    """
    module.raid
    """
    RAID_NAME = ''
    RAID_MODE = 'hard'  # hard, normal, easy
    RAID_USE_TICKET = False
    ENABLE_RAID_DAILY = False
    RAID_DAILY_NAME = ''
    RAID_HARD = True
    RAID_NORMAL = True
    RAID_EASY = True

    """
    error_log
    """
    PERSPECTIVE_ERROR_LOG_FOLDER = './log/perspective_error'
    ERROR_LOG_FOLDER = './log/error'
    ENABLE_ERROR_LOG_AND_SCREENSHOT_SAVE = True
    ENABLE_PERSPECTIVE_ERROR_IMAGE_SAVE = False

    """
    module.map.fleet
    """
    MAP_HAS_AMBUSH = True
    MAP_HAS_FLEET_STEP = False
    MAP_HAS_MOVABLE_ENEMY = False
    MAP_HAS_SIREN = False
    MAP_HAS_DYNAMIC_RED_BORDER = False
    MAP_HAS_MAP_STORY = False  # event_20200521_cn(穹顶下的圣咏曲) adds after-combat story.
    MAP_HAS_WALL = False  # event_20200521_cn(穹顶下的圣咏曲) adds wall between grids.
    MAP_HAS_PT_BONUS = False  # 100% PT bonus if success to catch enemy else 50%. Retreat get 0%.
    MAP_IS_ONE_TIME_STAGE = False
    MAP_HAS_PORTAL = False
    MAP_ENEMY_TEMPLATE = ['Light', 'Main', 'Carrier', 'Treasure']
    MAP_SIREN_TEMPLATE = ['DD', 'CL', 'CA', 'BB', 'CV']
    MAP_SIREN_MOVE_WAIT = 1.5  # The enemy moving takes about 1.2 ~ 1.5s.
    MAP_SIREN_COUNT = 0
    MAP_MYSTERY_HAS_CARRIER = False
    MAP_GRID_CENTER_TOLERANCE = 0.1

    POOR_MAP_DATA = False
    FLEET_BOSS = 2
    # Convert map grid distance to swipe distance
    # Usually range from 1/0.62 to 1/0.61
    # Value may be different in different maps
    MAP_SWIPE_MULTIPLY = 1.626
    # When using minitouch, MAP_SWIPE_MULTIPLY is a fixed value.
    MAP_SWIPE_MULTIPLY_MINITOUCH = 1.572
    # Swipe distance in map grid lower than this will be dropped,
    # because a closing swipe will be treat as a click in game.
    MAP_SWIPE_DROP = 0.15

    """
    module.retire
    """
    ENABLE_RETIREMENT = True
    USE_ONE_CLICK_RETIREMENT = False
    RETIREMENT_METHOD = 'one_click_retire'  # enhance, old_retire, one_click_retire
    ENHANCE_FAVOURITE = False
    ENHANCE_ORDER_STRING = ''
    DOCK_FULL_TRIGGERED = False
    GET_SHIP_TRIGGERED = False
    RETIRE_AMOUNT = 'all'  # all, 10
    RETIRE_N = True
    RETIRE_R = False
    RETIRE_SR = False
    RETIRE_SSR = False

    """
    module.map_detection
    """
    SCREEN_SIZE = (1280, 720)
    DETECTING_AREA = (123, 55, 1280, 720)
    SCREEN_CENTER = (SCREEN_SIZE[0] / 2, SCREEN_SIZE[1] / 2)
    MID_Y = SCREEN_CENTER[1]
    DETECTION_BACKEND = 'homography'
    # In event_20200723_cn B3D3, Grid have 1.2x width, images on the grid still remain the same.
    GRID_IMAGE_A_MULTIPLY = 1.0

    """
    module.map_detection.homography
    """
    HOMO_TILE = (140, 140)
    HOMO_CENTER_OFFSET = (48, 48)
    # [upper-left, upper-right, bottom-left, bottom-right]
    HOMO_CORNER_OFFSET_LIST = [(-42, -42), (68, -42), (-42, 69), (69, 69)]

    HOMO_CENTER_GOOD_THRESHOLD = 0.9
    HOMO_CENTER_THRESHOLD = 0.8
    HOMO_CORNER_THRESHOLD = 0.8
    HOMO_RECTANGLE_THRESHOLD = 10

    HOMO_EDGE_HOUGHLINES_THRESHOLD = 120
    HOMO_EDGE_COLOR_RANGE = (0, 24)
    # ((x, y), [upper-left, upper-right, bottom-left, bottom-right])
    HOMO_STORAGE = None

    """
    module.map_detection.perspective
    """
    # Parameters for scipy.signal.find_peaks
    # https://docs.scipy.org/doc/scipy/reference/generated/scipy.signal.find_peaks.html
    INTERNAL_LINES_FIND_PEAKS_PARAMETERS = {
        'height': (150, 255 - 40),
        'width': (0.9, 10),
        'prominence': 10,
        'distance': 35,
    }
    EDGE_LINES_FIND_PEAKS_PARAMETERS = {
        'height': (255 - 24, 255),
        'prominence': 10,
        'distance': 50,
        # 'width': (0, 7),
        'wlen': 1000
    }
    # Parameters for cv2.HoughLines
    INTERNAL_LINES_HOUGHLINES_THRESHOLD = 75
    EDGE_LINES_HOUGHLINES_THRESHOLD = 75
    # Parameters for lines pre-cleansing
    HORIZONTAL_LINES_THETA_THRESHOLD = 0.005
    VERTICAL_LINES_THETA_THRESHOLD = 18
    TRUST_EDGE_LINES = False  # True to use edge to crop inner, false to use inner to crop edge
    # Parameters for perspective calculating
    VANISH_POINT_RANGE = ((540, 740), (-3000, -1000))
    DISTANCE_POINT_X_RANGE = ((-3200, -1600),)
    # Parameters for line cleansing
    COINCIDENT_POINT_ENCOURAGE_DISTANCE = 3
    ERROR_LINES_TOLERANCE = (-10, 10)
    MID_DIFF_RANGE_H = (129 - 3, 129 + 3)
    MID_DIFF_RANGE_V = (129 - 3, 129 + 3)

    """
    module.daemon
    """
    ENABLE_SEMI_MAP_PREPARATION = True
    ENABLE_SEMI_STORY_SKIP = True

    """
    module.reward
    """
    ENABLE_REWARD = True
    REWARD_INTERVAL = '10, 40'  # str, such as '20', '10, 40'.
    REWARD_STOP_GAME_DURING_INTERVAL = False
    REWARD_LAST_TIME = datetime.now()
    ENABLE_DAILY_REWARD = False
    ENABLE_OIL_REWARD = True
    ENABLE_COIN_REWARD = True
    ENABLE_MISSION_REWARD = True
    ENABLE_COMMISSION_REWARD = True
    ENABLE_TACTICAL_REWARD = True

    COMMISSION_PRIORITY = {
        'major_comm': 0,
        'daily_comm': 100,
        'extra_drill': 20,
        'extra_part': 60,
        'extra_cube': 80,
        'extra_oil': 90,
        'extra_book': 70,
        'urgent_drill': 45,
        'urgent_part': 95,
        'urgent_book': 145,
        'urgent_box': 195,
        'urgent_cube': 165,
        'urgent_gem': 205,
        'urgent_ship': 155,
        'expire_shorter_than_2': 11,
        'expire_longer_than_6': -11,
        'duration_shorter_than_2': 11,
        'duration_longer_than_6': -11,
    }
    COMMISSION_TIME_LIMIT = 0

    TACTICAL_BOOK_TIER_MAX = 3
    TACTICAL_BOOK_TIER_MIN = 2
    TACTICAL_EXP_FIRST = True
    TACTICAL_IF_NO_BOOK_SATISFIED = 'cancel_tactical'  # cancel_tactical, use_the_first_book
    # TACTICAL_BOOK_TIER_NIGHT = 3
    # TACTICAL_EXP_FIRST_NIGHT = False
    # TACTICAL_NIGHT_RANGE = future_time_range('23:30-06:30')  # (Night start, night end), datetime.datetime instance.

    BUY_MEOWFFICER = 0  # 0 to 15.

    ENABLE_DORM_FEED = True
    ENABLE_DORM_REWARD = True
    # When having 6 ships in dorm, to use 6 kind of food, need interval (in minutes) greater than:
    # (14, 28, 42, 70, 139, 278)
    DORM_FEED_INTERVAL = '278, 480'  # str, such as '20', '10, 40'.
    DORM_COLLECT_INTERVAL = '60, 180' # str, such as '20', '10, 40'.
    DORM_FEED_FILTER = '20000 > 10000 > 5000 > 3000 > 2000 > 1000'

    ENABLE_DATA_KEY_COLLECT = True

    """
    module.research
    """
    ENABLE_RESEARCH_REWARD = True
    RESEARCH_FILTER_STRING = ''
    RESEARCH_FILTER_PRESET = 'series_3_than_2'  # customized, series_3, ...
    RESEARCH_USE_CUBE = True
    RESEARCH_USE_COIN = True
    RESEARCH_USE_PART = True

    """
    module.sos
    """
    SOS_FLEETS_CHAPTER_3 = [4, 0]
    SOS_FLEETS_CHAPTER_4 = [4, 0]
    SOS_FLEETS_CHAPTER_5 = [4, 0]
    SOS_FLEETS_CHAPTER_6 = [4, 0]
    SOS_FLEETS_CHAPTER_7 = [4, 6]
    SOS_FLEETS_CHAPTER_8 = [4, 6]
    SOS_FLEETS_CHAPTER_9 = [5, 6, 1]
    SOS_FLEETS_CHAPTER_10 = [4, 6, 1]

    """
    module.war_archives
    """
    USE_DATA_KEY = False
    WAR_ARCHIVES_NAME = ''
    WAR_ARCHIVES_STAGE = ''

    """
    C_1_1_affinity_farming
    """
    C11_AFFINITY_BATTLE_COUNT = 0

    """
    C_7_2_mystery_farming
    """
    C72_BOSS_FLEET_STEP_ON_A3 = True

    """
    C_12_2_leveling
    """
    C122_S3_TOLERANCE = 0

    """
    C_12_4_leveling
    """
    C124_NON_S3_ENTER_TOLERANCE = 1
    C124_NON_S3_WITHDRAW_TOLERANCE = 0
    C124_AMMO_PICK_UP = 3

    def create_folder(self):
        for folder in [self.ASSETS_FOLDER, self.PERSPECTIVE_ERROR_LOG_FOLDER, self.ERROR_LOG_FOLDER]:
            if folder and not os.path.exists(folder):
                os.mkdir(folder)
        self.SCREEN_SHOT_SAVE_FOLDER = self.SCREEN_SHOT_SAVE_FOLDER_BASE + '/' + self.CAMPAIGN_NAME
        if self.ENABLE_SAVE_GET_ITEMS and len(self.SCREEN_SHOT_SAVE_FOLDER_BASE.strip()):
            for folder in [self.SCREEN_SHOT_SAVE_FOLDER_BASE, self.SCREEN_SHOT_SAVE_FOLDER]:
                if folder and not os.path.exists(folder):
                    os.mkdir(folder)

    def merge(self, other):
        """
        Args:
            other (AzurLaneConfig, Config):

        Returns:
            AzurLaneConfig
        """
        config = copy.copy(self)
        for attr in dir(config):
            if attr.endswith('__'):
                continue
            if hasattr(other, attr):
                value = other.__getattribute__(attr)
                if value is not None:
                    config.__setattr__(attr, value)

        return config

    def load_config_file(self, name='alas'):
        self.CONFIG_FILE = f'./config/{name}.ini'
        self.config = get_config(ini_name=name)
        self.load_from_config(self.config)
        self.config_check()

    def config_check(self):
        if self.FLEET_1 == self.FLEET_2:
            logger.warning(f'Mob fleet [{self.FLEET_1}] and boss fleet [{self.FLEET_2}] is the same')
            logger.warning('They should to be set to different fleets')
            exit(1)
        if self.COMMAND.lower() == 'main' and self.CAMPAIGN_NAME.startswith('campaign_'):
            if int(self.CAMPAIGN_NAME.split('_')[1]) >= 7 and self.FLEET_2 == 0:
                logger.warning('You should use 2 fleets from chapter 7 to 13')
                logger.warning(f'Current: mob fleet [{self.FLEET_1}], boss fleet [{self.FLEET_2}]')
                exit(1)

    def save(self):
        self.config.write(codecs.open(self.CONFIG_FILE, "w+", "utf8"))

    def load_from_config(self, config):
        """
        Args:
            config(configparser.ConfigParser):
        """
        self.COMMAND = config.get('Command', 'command')

        # Emulator
        option = config['Emulator']
        self.SERIAL = option['serial']
        self.PACKAGE_NAME = option['package_name'].strip()
        self.ENABLE_ERROR_LOG_AND_SCREENSHOT_SAVE = to_bool(option['enable_error_log_and_screenshot_save'])
        self.ENABLE_PERSPECTIVE_ERROR_IMAGE_SAVE = to_bool(option['enable_perspective_error_image_save'])
        self.DEVICE_SCREENSHOT_METHOD = option['device_screenshot_method']
        self.DEVICE_CONTROL_METHOD = option['device_control_method']
        self.COMBAT_SCREENSHOT_INTERVAL = float(option['combat_screenshot_interval'])
        # UpdateCheck
        self.UPDATE_CHECK = to_bool(option['enable_update_check'])
        self.UPDATE_METHOD = option['update_method']
        self.UPDATE_PROXY = option['update_proxy']
        self.GITHUB_TOKEN = option['github_token']

        option = config['Setting']
        # Stop condition
        self.ENABLE_STOP_CONDITION = to_bool(option['enable_stop_condition'])
        self.ENABLE_EXCEPTION = to_bool(option['enable_exception'])
        self.ENABLE_FAST_FORWARD = to_bool(option['enable_fast_forward'])
        self.STOP_IF_COUNT_GREATER_THAN = int(option['if_count_greater_than'])
        if not option['if_time_reach'].isdigit():
            self.STOP_IF_TIME_REACH = future_time(option['if_time_reach'])
        else:
            self.STOP_IF_TIME_REACH = 0
        self.STOP_IF_OIL_LOWER_THAN = int(option['if_oil_lower_than'])
        self.STOP_IF_TRIGGER_EMOTION_LIMIT = to_bool(option['if_trigger_emotion_control'])
        self.STOP_IF_DOCK_FULL = to_bool(option['if_dock_full'])
        self.STOP_IF_REACH_LV120 = to_bool(option['if_reach_lv120'])
        self.STOP_IF_MAP_REACH = option['if_map_reach']
        self.STOP_IF_GET_SHIP = to_bool(option['if_get_ship'])
        # Fleet
        self.ENABLE_FLEET_CONTROL = to_bool(option['enable_fleet_control'])
        self.ENABLE_MAP_FLEET_LOCK = to_bool(option['enable_map_fleet_lock'])
        for n in ['1', '2', '3']:
            self.__setattr__(f'FLEET_{n}', int(option[f'fleet_index_{n}']) if to_bool(option[f'fleet_index_{n}']) else 0)
            self.__setattr__(f'FLEET_{n}_FORMATION', int(option[f'fleet_formation_{n}'].split('_')[1]))
            self.__setattr__(f'FLEET_{n}_STEP', int(option[f'fleet_step_{n}']))
            self.__setattr__(f'FLEET_{n}_AUTO_MODE', option[f'fleet_auto_mode_{n}'])
        self.SUBMARINE = int(option['fleet_index_4']) if to_bool(option['fleet_index_4']) else 0
        self.SUBMARINE_MODE = option['submarine_mode']
        self.SUBMARINE_CALL_AT_BOSS = option['submarine_mode'] == 'when_boss_combat_boss_appear'
        # Emotion
        self.ENABLE_EMOTION_REDUCE = to_bool(option['enable_emotion_reduce'])
        self.IGNORE_LOW_EMOTION_WARN = to_bool(option['ignore_low_emotion_warn'])
        for n in ['1', '2', '3']:
            recover = dic_emotion_recover[option[f'emotion_recover_{n}']]
            recover += 10 if to_bool(option[f'hole_fleet_married_{n}']) else 0
            self.__setattr__(f'FLEET_{n}_RECOVER_PER_HOUR', recover)
            self.__setattr__(f'FLEET_{n}_EMOTION_LIMIT', dic_emotion_limit[option[f'emotion_control_{n}']])
        # HP balance, save get items -> combat
        self.ENABLE_HP_BALANCE = to_bool(option['enable_hp_balance'])
        self.ENABLE_LOW_HP_WITHDRAW = to_bool(option['enable_low_hp_withdraw'])
        self.SCOUT_HP_DIFFERENCE_THRESHOLD = float(option['scout_hp_difference_threshold'])
        self.SCOUT_HP_WEIGHTS = to_list(option['scout_hp_weights'])
        self.EMERGENCY_REPAIR_SINGLE_THRESHOLD = float(option['emergency_repair_single_threshold'])
        self.EMERGENCY_REPAIR_HOLE_THRESHOLD = float(option['emergency_repair_hole_threshold'])
        self.LOW_HP_WITHDRAW_THRESHOLD = float(option['low_hp_withdraw_threshold'])
        self.ENABLE_SAVE_GET_ITEMS = to_bool(option['enable_drop_screenshot'])
        self.SCREEN_SHOT_SAVE_FOLDER_BASE = option['drop_screenshot_folder']
        # Retirement
        self.ENABLE_RETIREMENT = to_bool(option['enable_retirement'])
        self.RETIREMENT_METHOD = option['retire_method']
        self.RETIRE_AMOUNT = option['retire_amount'].split('_')[1]
        self.ENHANCE_FAVOURITE = to_bool(option['enhance_favourite'])
        self.ENHANCE_ORDER_STRING = option['enhance_order_string']
        for r in ['n', 'r']:
            self.__setattr__(f'RETIRE_{r.upper()}', to_bool(option[f'retire_{r}']))

        # Reward
        option = config['Reward']
        self.REWARD_INTERVAL = option['reward_interval']
        self.REWARD_STOP_GAME_DURING_INTERVAL = to_bool(option['reward_stop_game_during_interval'])
        for attr in ['enable_reward', 'enable_oil_reward', 'enable_coin_reward', 'enable_mission_reward',
                     'enable_dorm_reward', 'enable_dorm_feed',
                     'enable_commission_reward', 'enable_tactical_reward', 'enable_daily_reward',
                     'enable_research_reward',
                     'enable_data_key_collect']:
            self.__setattr__(attr.upper(), to_bool(option[attr]))
        if not option['commission_time_limit'].isdigit():
            self.COMMISSION_TIME_LIMIT = future_time(option['commission_time_limit'])
        else:
            self.COMMISSION_TIME_LIMIT = 0
        for attr in self.COMMISSION_PRIORITY.keys():
            self.COMMISSION_PRIORITY[attr] = int(option[attr])
        self.DORM_FEED_INTERVAL = option['dorm_feed_interval']
        self.DORM_COLLECT_INTERVAL = option['dorm_collect_interval']
        self.DORM_FEED_FILTER = option['dorm_feed_filter']
        self.TACTICAL_BOOK_TIER_MAX = int(option['tactical_book_tier_max'])
        self.TACTICAL_BOOK_TIER_MIN = int(option['tactical_book_tier_min'])
        self.TACTICAL_EXP_FIRST = to_bool(option['tactical_exp_first'])
        self.TACTICAL_IF_NO_BOOK_SATISFIED = option['tactical_if_no_book_satisfied']
        # self.TACTICAL_NIGHT_RANGE = future_time_range(option['tactical_night_range'])
        # self.TACTICAL_BOOK_TIER_NIGHT = int(option['tactical_book_tier_night'])
        # self.TACTICAL_EXP_FIRST_NIGHT = to_bool(option['tactical_exp_first_night'])
        for item in ['coin', 'cube', 'part']:
            self.__setattr__(f'RESEARCH_USE_{item}'.upper(), to_bool(option[f'RESEARCH_USE_{item}'.lower()]))
        self.RESEARCH_FILTER_PRESET = option['research_filter_preset']
        self.RESEARCH_FILTER_STRING = option['research_filter_string']
        self.BUY_MEOWFFICER = int(option['buy_meowfficer'])

        option = config['Main']
        self.CAMPAIGN_MODE = option['campaign_mode']
        self.CAMPAIGN_NAME = option['main_stage']
        self.CAMPAIGN_NAME = 'campaign_' + self.CAMPAIGN_NAME.replace('-', '_')

        option = config['Daily']
        for n in ['daily_mission', 'hard_campaign', 'exercise']:
            self.__setattr__(f'ENABLE_{n.upper()}', option[f'enable_{n}'])
        # Daily mission
        self.ENABLE_DAILY_MISSION = to_bool(option['enable_daily_mission'])
        for n in [1, 2, 4, 5]:
            self.DAILY_CHOOSE[n] = dic_daily[option[f'daily_mission_{n}']]
        if option['daily_fleet'].isdigit():
            self.FLEET_DAILY = [int(option['daily_fleet'])] * 4 + [0]
        else:
            self.FLEET_DAILY = to_list(option['daily_fleet']) + [0]
        self.FLEET_DAILY_EQUIPMENT = to_list(option['daily_equipment'])
        # Hard
        self.ENABLE_HARD_CAMPAIGN = to_bool(option['enable_hard_campaign'])
        self.HARD_CAMPAIGN = option['hard_campaign']
        self.FLEET_HARD = int(option['hard_fleet'])
        self.FLEET_HARD_EQUIPMENT = to_list(option['hard_equipment'])
        # Exercise
        self.ENABLE_EXERCISE = to_bool(option['enable_exercise'])
        self.EXERCISE_CHOOSE_MODE = option['exercise_choose_mode']
        self.EXERCISE_PRESERVE = int(option['exercise_preserve'])
        self.OPPONENT_CHALLENGE_TRIAL = int(option['exercise_try'])
        self.LOW_HP_THRESHOLD = float(option['exercise_hp_threshold'])
        self.LOW_HP_CONFIRM_WAIT = float(option['exercise_low_hp_confirm'])
        self.EXERCISE_FLEET_EQUIPMENT = to_list(option['exercise_equipment'])
        # Event bonus
        # option = config['Event_daily_ab']
        self.ENABLE_EVENT_AB = to_bool(option['enable_event_ab'])
        self.ENABLE_EVENT_SP = to_bool(option['enable_event_sp'])
        self.EVENT_NAME_AB = option['event_name_ab']
        self.EVENT_AB_CHAPTER = option['event_ab_chapter']
        self.EVENT_SP_MOB_FLEET = int(option['event_sp_mob_fleet'])
        # Raid daily
        self.ENABLE_RAID_DAILY = to_bool(option['enable_raid_daily'])
        self.RAID_DAILY_NAME = option['raid_daily_name']
        self.RAID_HARD = to_bool(option['raid_hard'])
        self.RAID_NORMAL = to_bool(option['raid_normal'])
        self.RAID_EASY = to_bool(option['raid_easy'])

        # Event
        option = config['Event']
        self.EVENT_NAME = option['event_name']
        self.EVENT_STAGE = option['event_stage'].lower()

        # Sos
        option = config['Sos']
        for chapter in range(3, 11):
            self.__setattr__(f'SOS_FLEETS_CHAPTER_{chapter}', to_list(option[f'sos_fleets_chapter_{chapter}']))

        # War archives
        option = config['War_archives']
        self.WAR_ARCHIVES_NAME = option['war_archives_name']
        self.WAR_ARCHIVES_STAGE = option['war_archives_stage'].lower()

        # Raid
        option = config['Raid']
        self.RAID_NAME = option['raid_name']
        self.RAID_MODE = option['raid_mode']
        self.RAID_USE_TICKET = to_bool(option['raid_use_ticket'])

        # Event_daily_ab
        # option = config['Event_daily_ab']
        # self.EVENT_NAME_AB = option['event_name_ab']

        # Semi_auto
        option = config['Semi_auto']
        self.ENABLE_SEMI_MAP_PREPARATION = to_bool(option['enable_semi_map_preparation'])
        self.ENABLE_SEMI_STORY_SKIP = to_bool(option['enable_semi_story_skip'])

        # C_1_1_affinity_farming
        option = config['C11_affinity_farming']
        self.C11_AFFINITY_BATTLE_COUNT = int(option['affinity_battle_count'])

        # C_7_2_mystery_farming
        option = config['C72_mystery_farming']
        self.C72_BOSS_FLEET_STEP_ON_A3 = to_bool(option['boss_fleet_step_on_a3'])
        if self.COMMAND.lower() == 'c72_mystery_farming' and not self.C72_BOSS_FLEET_STEP_ON_A3:
            self.FLEET_2 = 0

        # C_12_2_leveling
        option = config['C122_leveling']
        self.C122_S3_TOLERANCE = int(option['s3_enemy_tolerance'])

        # C_12_4_leveling
        option = config['C124_leveling']
        self.C124_NON_S3_ENTER_TOLERANCE = int(option['non_s3_enemy_enter_tolerance'])
        self.C124_NON_S3_WITHDRAW_TOLERANCE = int(option['non_s3_enemy_withdraw_tolerance'])
        self.C124_AMMO_PICK_UP = int(option['ammo_pick_up_124'])

    def get_server_timezone(self):
        if self.SERVER == 'en':
            return -7
        elif self.SERVER == 'cn':
            return 8
        elif self.SERVER == 'jp':
            return 9
        else:
            return 8

    def get_server_last_update(self, since):
        """
        Args:
            since (tuple(int)): Update hour in Azurlane, such as (0, 12, 18,).

        Returns:
            datetime.datetime
        """
        d = datetime.now(timezone.utc).astimezone()
        diff = d.utcoffset() // timedelta(seconds=1) // 3600 - self.get_server_timezone()
        since = np.sort((np.array(since) + diff) % 24)
        update = sorted([past_time(f'{t}:00') for t in since])[-1]
        return update

    def record_executed_since(self, option, since):
        """
        Args:
            option (tuple(str)): (Section, Option), such as ('DailyRecord', 'exercise').
            since (tuple(int)): Update hour in Azurlane, such as (0, 12, 18,).

        Returns:
            bool: If got a record after last game update.
        """
        record = datetime.strptime(self.config.get(*option), self.TIME_FORMAT)
        update = self.get_server_last_update(since)

        logger.attr(f'{option[0]}_{option[1]}', f'Record time: {record}')
        logger.attr(f'{option[0]}_{option[1]}', f'Last update: {update}')
        return record > update

    def triggered_app_restart(self):
        if self.get_server_last_update(since=(0,)) > self.start_time:
            logger.hr('Triggered restart new day')
            return True
        else:
            return False

    def record_save(self, option):
        record = datetime.strftime(datetime.now(), self.TIME_FORMAT)
        self.config.set(option[0], option[1], record)
        self.save()

    def cover(self, **kwargs):
        """
        Cover some settings, and recover later.

        Usage:
        backup = self.config.cover(ENABLE_DAILY_REWARD=False)
        # do_something()
        backup.recover()

        Args:
            **kwargs:

        Returns:
            ConfigBackup:
        """
        backup = ConfigBackup(config=self)
        backup.cover(**kwargs)
        return backup

    def __init__(self, ini_name='alas'):
        """
        Args:
            ini_name (str): Config to load.
        """
        self.load_config_file(ini_name)

        self.create_folder()


class ConfigBackup:
    def __init__(self, config):
        """
        Args:
            config (AzurLaneConfig):
        """
        self.config = config
        self.backup = {}
        self.kwargs = {}

    def cover(self, **kwargs):
        self.kwargs = kwargs
        for key, value in kwargs.items():
            self.backup[key] = self.config.__getattribute__(key)
            self.config.__setattr__(key, value)

    def recover(self):
        for key, value in self.backup.items():
            self.config.__setattr__(key, value)

# cfg = AzurLaneConfig()
=======
import codecs
import configparser
import copy
import os
from datetime import timezone

import numpy as np

import module.config.server as server
from module.base.timer import *
from module.config.dictionary import *
from module.config.update import get_config
from module.logger import logger


class AzurLaneConfig:
    """
    Basic Config.
    """
    CONFIG_FILE = ''
    config = configparser.ConfigParser(interpolation=None)
    start_time = datetime.now()

    UPDATE_CHECK = True
    UPDATE_METHOD = 'api'  # web, api
    UPDATE_PROXY = ''
    GITHUB_TOKEN = ''
    SERVER = server.server
    logger.attr('Server', SERVER)

    """
    Fleet
    """
    ENABLE_FLEET_CONTROL = True
    # Fleet 1-6, if empty use 0.
    _FLEET_1 = 1
    FLEET_2 = 2
    FLEET_3 = 3
    # Formation 1-3.
    _FLEET_1_FORMATION = 2
    FLEET_2_FORMATION = 2
    FLEET_3_FORMATION = 2
    # Fleet step 1-6
    _FLEET_1_STEP = 3
    FLEET_2_STEP = 2
    FLEET_3_STEP = 3
    # Fleet 1-2, if empty use 0.
    SUBMARINE = 0
    # Combat auto mode: combat_auto, combat_manual, stand_still_in_the_middle, hide_in_bottom_left
    FLEET_1_AUTO_MODE = 'combat_auto'
    FLEET_2_AUTO_MODE = 'combat_auto'
    FLEET_3_AUTO_MODE = 'combat_auto'

    USING_SPARE_FLEET = False

    MOVABLE_ENEMY_FLEET_STEP = 2
    MOVABLE_ENEMY_TURN = (2,)

    @property
    def FLEET_1(self):
        return self.FLEET_3 if self.USING_SPARE_FLEET else self._FLEET_1

    @FLEET_1.setter
    def FLEET_1(self, value):
        self._FLEET_1 = value

    @property
    def FLEET_1_FORMATION(self):
        return self.FLEET_3_FORMATION if self.USING_SPARE_FLEET else self._FLEET_1_FORMATION

    @FLEET_1_FORMATION.setter
    def FLEET_1_FORMATION(self, value):
        self._FLEET_1_FORMATION = value

    @property
    def FLEET_1_STEP(self):
        return self.FLEET_3_STEP if self.USING_SPARE_FLEET else self._FLEET_1_STEP

    @FLEET_1_STEP.setter
    def FLEET_1_STEP(self, value):
        self._FLEET_1_STEP = value

    """
    module.assets
    """
    ASSETS_FOLDER = './assets'

    """
    module.base
    """
    COLOR_SIMILAR_THRESHOLD = 10
    BUTTON_OFFSET = 30
    BUTTON_MATCH_SIMILARITY = 0.85
    SLEEP_AFTER_CLICK = 0
    WAIT_BEFORE_SAVING_SCREEN_SHOT = 1

    """
    module.combat
    """
    ENABLE_SAVE_GET_ITEMS = True
    ENABLE_MAP_FLEET_LOCK = True
    SUBMARINE_MODE = ''
    SUBMARINE_CALL_AT_BOSS = False
    COMBAT_SCREENSHOT_INTERVAL = 2

    """
    module.combat.hp_balance
    """
    ENABLE_HP_BALANCE = False
    ENABLE_LOW_HP_WITHDRAW = True
    SCOUT_HP_DIFFERENCE_THRESHOLD = 0.2
    SCOUT_HP_WEIGHTS = [1000, 1000, 1000]
    EMERGENCY_REPAIR_SINGLE_THRESHOLD = 0.3
    EMERGENCY_REPAIR_HOLE_THRESHOLD = 0.6
    LOW_HP_WITHDRAW_THRESHOLD = 0.2

    """
    module.combat.level
    """
    LV120_TRIGGERED = False

    """
    module.campaign
    """
    CAMPAIGN_NAME = 'default'
    CAMPAIGN_MODE = 'normal'

    ENABLE_EXCEPTION = True
    ENABLE_GAME_STUCK_HANDLER = True

    ENABLE_STOP_CONDITION = True
    ENABLE_FAST_FORWARD = True
    STOP_IF_OIL_LOWER_THAN = 5000
    STOP_IF_COUNT_GREATER_THAN = 0
    STOP_IF_TIME_REACH = 0
    STOP_IF_TRIGGER_EMOTION_LIMIT = False
    STOP_IF_DOCK_FULL = False
    STOP_IF_REACH_LV120 = False
    STOP_IF_MAP_REACH = 'no'  # no, map_100, map_3_star, map_green_without_3_star, map_green
    STOP_IF_GET_SHIP = False

    MAP_CLEAR_ALL_THIS_TIME = False
    # From chapter_template.lua
    STAR_REQUIRE_1 = 1
    STAR_REQUIRE_2 = 2
    STAR_REQUIRE_3 = 3
    # In Dreamwaker's Butterfly (event_20200917) add new stage entrance icons, called `blue`.
    STAGE_ENTRANCE = ['normal']  # normal, blue

    """
    module.event
    """
    EVENT_NAME = ''
    EVENT_STAGE = ''
    EVENT_NAME_AB = ''
    ENABLE_EVENT_AB = False
    ENABLE_EVENT_SP = False
    EVENT_AB_CHAPTER = 'chapter_ab'  # chapter_ab, chapter_abcd, chapter_t, chapter_ht
    EVENT_SP_MOB_FLEET = 1

    """
    module.combat.emotion
    """
    ENABLE_EMOTION_REDUCE = True
    IGNORE_LOW_EMOTION_WARN = False
    EMOTION_LIMIT_TRIGGERED = False
    TIME_FORMAT = '%Y-%m-%d_%H:%M:%S'
    # 20, 30, 40, 50, 60
    FLEET_1_RECOVER_PER_HOUR = 50
    FLEET_1_EMOTION_LIMIT = 120
    FLEET_2_RECOVER_PER_HOUR = 20
    FLEET_2_EMOTION_LIMIT = 50
    FLEET_3_RECOVER_PER_HOUR = 20
    FLEET_3_EMOTION_LIMIT = 50

    """
    module.device
    """
    SERIAL = ''
    PACKAGE_NAME = ''
    COMMAND = ''
    ASCREENCAP_FILEPATH_LOCAL = './bin/ascreencap'
    ASCREENCAP_FILEPATH_REMOTE = '/data/local/tmp/ascreencap'
    MINITOUCH_FILEPATH_REMOTE = '/data/local/tmp/minitouch'
    # Speed: aScreenCap >> uiautomator2 > ADB
    DEVICE_SCREENSHOT_METHOD = 'aScreenCap'  # ADB, uiautomator2, aScreenCap
    # Speed: uiautomator2 >> ADB
    DEVICE_CONTROL_METHOD = 'uiautomator2'  # ADB, uiautomator2, minitouch
    # USE_ADB_SCREENSHOT = True
    # USE_ADB_CONTROL = False
    SCREEN_SHOT_SAVE_FOLDER_BASE = './screenshot'
    SCREEN_SHOT_SAVE_FOLDER = ''
    SCREEN_SHOT_SAVE_INTERVAL = 5  # Seconds between two save. Saves in the interval will be dropped.

    """
    module.daily
    """
    ENABLE_DAILY_MISSION = True
    # Order of FLEET_DAILY
    # 0 商船护送, 1 海域突进, 2 斩首行动, 3 战术研修, 4 破交作战
    # 0 Escort Mission, 1 Advance Mission, 2 Fierce Assault, 3 Tactical Training, 4 Supply Line Disruption
    FLEET_DAILY = [3, 3, 3, 3, 0]
    FLEET_DAILY_EQUIPMENT = [1, 1, 1, 1, 1, 1]
    DAILY_CHOOSE = {
        4: 1,  # 商船护送, Escort Mission
        5: 1,  # 海域突进, Advance Mission
        1: 2,  # 战术研修, 1航空 2炮击 3雷击. Tactical Training, 1 Aviation, 2 Firepower, 3 Torpedo
        2: 1,  # 斩首行动, Fierce Assault
        3: 1,  # 破交作战, Supply Line Disruption
    }

    """
    module.handler
    """
    AMBUSH_EVADE = True

    """
    module.hard
    """
    ENABLE_HARD_CAMPAIGN = True
    HARD_CAMPAIGN = '10-4'
    FLEET_HARD = 1
    FLEET_HARD_EQUIPMENT = [1, 1, 1, 1, 1, 1]

    """
    module.exercise
    """
    ENABLE_EXERCISE = True
    EXERCISE_CHOOSE_MODE = 'max_exp'
    EXERCISE_PRESERVE = 0
    LOW_HP_THRESHOLD = 0.40
    LOW_HP_CONFIRM_WAIT = 1.0
    OPPONENT_CHALLENGE_TRIAL = 1
    EXERCISE_FLEET_EQUIPMENT = [1, 1, 1, 1, 1, 1]

    """
    module.raid
    """
    RAID_NAME = ''
    RAID_MODE = 'hard'  # hard, normal, easy
    RAID_USE_TICKET = False
    ENABLE_RAID_DAILY = False
    RAID_DAILY_NAME = ''
    RAID_HARD = True
    RAID_NORMAL = True
    RAID_EASY = True

    """
    error_log
    """
    PERSPECTIVE_ERROR_LOG_FOLDER = './log/perspective_error'
    ERROR_LOG_FOLDER = './log/error'
    ENABLE_ERROR_LOG_AND_SCREENSHOT_SAVE = True
    ENABLE_PERSPECTIVE_ERROR_IMAGE_SAVE = False

    """
    module.map.fleet
    """
    MAP_HAS_AMBUSH = True
    MAP_HAS_FLEET_STEP = False
    MAP_HAS_MOVABLE_ENEMY = False
    MAP_HAS_SIREN = False
    MAP_HAS_DYNAMIC_RED_BORDER = False
    MAP_HAS_MAP_STORY = False  # event_20200521_cn(穹顶下的圣咏曲) adds after-combat story.
    MAP_HAS_WALL = False  # event_20200521_cn(穹顶下的圣咏曲) adds wall between grids.
    MAP_HAS_PT_BONUS = False  # 100% PT bonus if success to catch enemy else 50%. Retreat get 0%.
    MAP_IS_ONE_TIME_STAGE = False
    MAP_HAS_PORTAL = False
    MAP_HAS_LAND_BASED = False
    MAP_ENEMY_TEMPLATE = ['Light', 'Main', 'Carrier', 'Treasure']
    MAP_SIREN_TEMPLATE = ['DD', 'CL', 'CA', 'BB', 'CV']
    MAP_SIREN_MOVE_WAIT = 1.5  # The enemy moving takes about 1.2 ~ 1.5s.
    MAP_SIREN_COUNT = 0
    MAP_MYSTERY_HAS_CARRIER = False
    MAP_GRID_CENTER_TOLERANCE = 0.1

    POOR_MAP_DATA = False
    FLEET_BOSS = 2
    # Convert map grid distance to swipe distance
    # Usually range from 1/0.62 to 1/0.61
    # Value may be different in different maps
    MAP_SWIPE_MULTIPLY = 1.626
    # When using minitouch, MAP_SWIPE_MULTIPLY is a fixed value.
    MAP_SWIPE_MULTIPLY_MINITOUCH = 1.572
    # Swipe distance in map grid lower than this will be dropped,
    # because a closing swipe will be treat as a click in game.
    MAP_SWIPE_DROP = 0.15

    """
    module.retire
    """
    ENABLE_RETIREMENT = True
    USE_ONE_CLICK_RETIREMENT = False
    RETIREMENT_METHOD = 'one_click_retire'  # enhance, old_retire, one_click_retire
    ENHANCE_FAVOURITE = False
    ENHANCE_ORDER_STRING = ''
    DOCK_FULL_TRIGGERED = False
    GET_SHIP_TRIGGERED = False
    RETIRE_AMOUNT = 'all'  # all, 10
    RETIRE_N = True
    RETIRE_R = False
    RETIRE_SR = False
    RETIRE_SSR = False

    """
    module.map_detection
    """
    SCREEN_SIZE = (1280, 720)
    DETECTING_AREA = (123, 55, 1280, 720)
    SCREEN_CENTER = (SCREEN_SIZE[0] / 2, SCREEN_SIZE[1] / 2)
    MID_Y = SCREEN_CENTER[1]
    DETECTION_BACKEND = 'homography'
    # In event_20200723_cn B3D3, Grid have 1.2x width, images on the grid still remain the same.
    GRID_IMAGE_A_MULTIPLY = 1.0

    """
    module.map_detection.homography
    """
    HOMO_TILE = (140, 140)
    HOMO_CENTER_OFFSET = (48, 48)
    # [upper-left, upper-right, bottom-left, bottom-right]
    HOMO_CORNER_OFFSET_LIST = [(-42, -42), (68, -42), (-42, 69), (69, 69)]

    HOMO_CENTER_GOOD_THRESHOLD = 0.9
    HOMO_CENTER_THRESHOLD = 0.8
    HOMO_CORNER_THRESHOLD = 0.8
    HOMO_RECTANGLE_THRESHOLD = 10

    HOMO_EDGE_HOUGHLINES_THRESHOLD = 120
    HOMO_EDGE_COLOR_RANGE = (0, 24)
    # ((x, y), [upper-left, upper-right, bottom-left, bottom-right])
    HOMO_STORAGE = None

    """
    module.map_detection.perspective
    """
    # Parameters for scipy.signal.find_peaks
    # https://docs.scipy.org/doc/scipy/reference/generated/scipy.signal.find_peaks.html
    INTERNAL_LINES_FIND_PEAKS_PARAMETERS = {
        'height': (150, 255 - 40),
        'width': (0.9, 10),
        'prominence': 10,
        'distance': 35,
    }
    EDGE_LINES_FIND_PEAKS_PARAMETERS = {
        'height': (255 - 24, 255),
        'prominence': 10,
        'distance': 50,
        # 'width': (0, 7),
        'wlen': 1000
    }
    # Parameters for cv2.HoughLines
    INTERNAL_LINES_HOUGHLINES_THRESHOLD = 75
    EDGE_LINES_HOUGHLINES_THRESHOLD = 75
    # Parameters for lines pre-cleansing
    HORIZONTAL_LINES_THETA_THRESHOLD = 0.005
    VERTICAL_LINES_THETA_THRESHOLD = 18
    TRUST_EDGE_LINES = False  # True to use edge to crop inner, false to use inner to crop edge
    # Parameters for perspective calculating
    VANISH_POINT_RANGE = ((540, 740), (-3000, -1000))
    DISTANCE_POINT_X_RANGE = ((-3200, -1600),)
    # Parameters for line cleansing
    COINCIDENT_POINT_ENCOURAGE_DISTANCE = 3
    ERROR_LINES_TOLERANCE = (-10, 10)
    MID_DIFF_RANGE_H = (129 - 3, 129 + 3)
    MID_DIFF_RANGE_V = (129 - 3, 129 + 3)

    """
    module.daemon
    """
    ENABLE_SEMI_MAP_PREPARATION = True
    ENABLE_SEMI_STORY_SKIP = True

    """
    module.reward
    """
    ENABLE_REWARD = True
    REWARD_INTERVAL = '10, 40'  # str, such as '20', '10, 40'.
    REWARD_STOP_GAME_DURING_INTERVAL = False
    REWARD_LAST_TIME = datetime.now()
    ENABLE_DAILY_REWARD = False
    ENABLE_OIL_REWARD = True
    ENABLE_COIN_REWARD = True
    ENABLE_MISSION_REWARD = True
    ENABLE_COMMISSION_REWARD = True
    ENABLE_TACTICAL_REWARD = True

    COMMISSION_PRIORITY = {
        'major_comm': 0,
        'daily_comm': 100,
        'extra_drill': 20,
        'extra_part': 60,
        'extra_cube': 80,
        'extra_oil': 90,
        'extra_book': 70,
        'urgent_drill': 45,
        'urgent_part': 95,
        'urgent_book': 145,
        'urgent_box': 195,
        'urgent_cube': 165,
        'urgent_gem': 205,
        'urgent_ship': 155,
        'expire_shorter_than_2': 11,
        'expire_longer_than_6': -11,
        'duration_shorter_than_2': 11,
        'duration_longer_than_6': -11,
    }
    COMMISSION_TIME_LIMIT = 0

    TACTICAL_BOOK_TIER_MAX = 3
    TACTICAL_BOOK_TIER_MIN = 2
    TACTICAL_EXP_FIRST = True
    TACTICAL_IF_NO_BOOK_SATISFIED = 'cancel_tactical'  # cancel_tactical, use_the_first_book
    # TACTICAL_BOOK_TIER_NIGHT = 3
    # TACTICAL_EXP_FIRST_NIGHT = False
    # TACTICAL_NIGHT_RANGE = future_time_range('23:30-06:30')  # (Night start, night end), datetime.datetime instance.

    BUY_MEOWFFICER = 0  # 0 to 15.

    ENABLE_DORM_FEED = True
    ENABLE_DORM_REWARD = True
    # When having 6 ships in dorm, to use 6 kind of food, need interval (in minutes) greater than:
    # (14, 28, 42, 70, 139, 278)
    DORM_FEED_INTERVAL = '278, 480'  # str, such as '20', '10, 40'.
    DORM_COLLECT_INTERVAL = '60, 180'  # str, such as '20', '10, 40'.
    DORM_FEED_FILTER = '20000 > 10000 > 5000 > 3000 > 2000 > 1000'

    ENABLE_DATA_KEY_COLLECT = True

    """
    module.research
    """
    ENABLE_RESEARCH_REWARD = True
    RESEARCH_FILTER_STRING = ''
    RESEARCH_FILTER_PRESET = 'series_3_than_2'  # customized, series_3, ...
    RESEARCH_USE_CUBE = True
    RESEARCH_USE_COIN = True
    RESEARCH_USE_PART = True

    """
    module.sos
    """
    SOS_FLEETS_CHAPTER_3 = [4, 0]
    SOS_FLEETS_CHAPTER_4 = [4, 0]
    SOS_FLEETS_CHAPTER_5 = [4, 0]
    SOS_FLEETS_CHAPTER_6 = [4, 0]
    SOS_FLEETS_CHAPTER_7 = [4, 6]
    SOS_FLEETS_CHAPTER_8 = [4, 6]
    SOS_FLEETS_CHAPTER_9 = [5, 6, 1]
    SOS_FLEETS_CHAPTER_10 = [4, 6, 1]

    """
    C_1_1_affinity_farming
    """
    C11_AFFINITY_BATTLE_COUNT = 0

    """
    C_7_2_mystery_farming
    """
    C72_BOSS_FLEET_STEP_ON_A3 = True

    """
    C_12_2_leveling
    """
    C122_S3_TOLERANCE = 0

    """
    C_12_4_leveling
    """
    C124_NON_S3_ENTER_TOLERANCE = 1
    C124_NON_S3_WITHDRAW_TOLERANCE = 0
    C124_AMMO_PICK_UP = 3

    def create_folder(self):
        for folder in [self.ASSETS_FOLDER, self.PERSPECTIVE_ERROR_LOG_FOLDER, self.ERROR_LOG_FOLDER]:
            if folder and not os.path.exists(folder):
                os.mkdir(folder)
        self.SCREEN_SHOT_SAVE_FOLDER = self.SCREEN_SHOT_SAVE_FOLDER_BASE + '/' + self.CAMPAIGN_NAME
        if self.ENABLE_SAVE_GET_ITEMS and len(self.SCREEN_SHOT_SAVE_FOLDER_BASE.strip()):
            for folder in [self.SCREEN_SHOT_SAVE_FOLDER_BASE, self.SCREEN_SHOT_SAVE_FOLDER]:
                if folder and not os.path.exists(folder):
                    os.mkdir(folder)

    def merge(self, other):
        """
        Args:
            other (AzurLaneConfig, Config):

        Returns:
            AzurLaneConfig
        """
        config = copy.copy(self)
        for attr in dir(config):
            if attr.endswith('__'):
                continue
            if hasattr(other, attr):
                value = other.__getattribute__(attr)
                if value is not None:
                    config.__setattr__(attr, value)

        return config

    def load_config_file(self, name='alas'):
        self.CONFIG_FILE = f'./config/{name}.ini'
        self.config = get_config(ini_name=name)
        self.load_from_config(self.config)
        self.config_check()

    def config_check(self):
        if self.FLEET_1 == self.FLEET_2:
            logger.warning(f'Mob fleet [{self.FLEET_1}] and boss fleet [{self.FLEET_2}] is the same')
            logger.warning('They should to be set to different fleets')
            exit(1)
        if self.COMMAND.lower() == 'main' and self.CAMPAIGN_NAME.startswith('campaign_'):
            if int(self.CAMPAIGN_NAME.split('_')[1]) >= 7 and self.FLEET_2 == 0:
                logger.warning('You should use 2 fleets from chapter 7 to 13')
                logger.warning(f'Current: mob fleet [{self.FLEET_1}], boss fleet [{self.FLEET_2}]')
                exit(1)

    def save(self):
        self.config.write(codecs.open(self.CONFIG_FILE, "w+", "utf8"))

    def load_from_config(self, config):
        """
        Args:
            config(configparser.ConfigParser):
        """
        self.COMMAND = config.get('Command', 'command')

        # Emulator
        option = config['Emulator']
        self.SERIAL = option['serial']
        self.PACKAGE_NAME = option['package_name'].strip()
        self.ENABLE_ERROR_LOG_AND_SCREENSHOT_SAVE = to_bool(option['enable_error_log_and_screenshot_save'])
        self.ENABLE_PERSPECTIVE_ERROR_IMAGE_SAVE = to_bool(option['enable_perspective_error_image_save'])
        self.DEVICE_SCREENSHOT_METHOD = option['device_screenshot_method']
        self.DEVICE_CONTROL_METHOD = option['device_control_method']
        self.COMBAT_SCREENSHOT_INTERVAL = float(option['combat_screenshot_interval'])
        # UpdateCheck
        self.UPDATE_CHECK = to_bool(option['enable_update_check'])
        self.UPDATE_METHOD = option['update_method']
        self.UPDATE_PROXY = option['update_proxy']
        self.GITHUB_TOKEN = option['github_token']

        option = config['Setting']
        # Stop condition
        self.ENABLE_STOP_CONDITION = to_bool(option['enable_stop_condition'])
        self.ENABLE_EXCEPTION = to_bool(option['enable_exception'])
        self.ENABLE_FAST_FORWARD = to_bool(option['enable_fast_forward'])
        self.STOP_IF_COUNT_GREATER_THAN = int(option['if_count_greater_than'])
        if not option['if_time_reach'].isdigit():
            self.STOP_IF_TIME_REACH = future_time(option['if_time_reach'])
        else:
            self.STOP_IF_TIME_REACH = 0
        self.STOP_IF_OIL_LOWER_THAN = int(option['if_oil_lower_than'])
        self.STOP_IF_TRIGGER_EMOTION_LIMIT = to_bool(option['if_trigger_emotion_control'])
        self.STOP_IF_DOCK_FULL = to_bool(option['if_dock_full'])
        self.STOP_IF_REACH_LV120 = to_bool(option['if_reach_lv120'])
        self.STOP_IF_MAP_REACH = option['if_map_reach']
        self.STOP_IF_GET_SHIP = to_bool(option['if_get_ship'])
        # Fleet
        self.ENABLE_FLEET_CONTROL = to_bool(option['enable_fleet_control'])
        self.ENABLE_MAP_FLEET_LOCK = to_bool(option['enable_map_fleet_lock'])
        for n in ['1', '2', '3']:
            self.__setattr__(f'FLEET_{n}', int(option[f'fleet_index_{n}']) if to_bool(option[f'fleet_index_{n}']) else 0)
            self.__setattr__(f'FLEET_{n}_FORMATION', int(option[f'fleet_formation_{n}'].split('_')[1]))
            self.__setattr__(f'FLEET_{n}_STEP', int(option[f'fleet_step_{n}']))
            self.__setattr__(f'FLEET_{n}_AUTO_MODE', option[f'fleet_auto_mode_{n}'])
        self.SUBMARINE = int(option['fleet_index_4']) if to_bool(option['fleet_index_4']) else 0
        self.SUBMARINE_MODE = option['submarine_mode']
        self.SUBMARINE_CALL_AT_BOSS = option['submarine_mode'] == 'when_boss_combat_boss_appear'
        # Emotion
        self.ENABLE_EMOTION_REDUCE = to_bool(option['enable_emotion_reduce'])
        self.IGNORE_LOW_EMOTION_WARN = to_bool(option['ignore_low_emotion_warn'])
        for n in ['1', '2', '3']:
            recover = dic_emotion_recover[option[f'emotion_recover_{n}']]
            recover += 10 if to_bool(option[f'hole_fleet_married_{n}']) else 0
            self.__setattr__(f'FLEET_{n}_RECOVER_PER_HOUR', recover)
            self.__setattr__(f'FLEET_{n}_EMOTION_LIMIT', dic_emotion_limit[option[f'emotion_control_{n}']])
        # HP balance, save get items -> combat
        self.ENABLE_HP_BALANCE = to_bool(option['enable_hp_balance'])
        self.ENABLE_LOW_HP_WITHDRAW = to_bool(option['enable_low_hp_withdraw'])
        self.SCOUT_HP_DIFFERENCE_THRESHOLD = float(option['scout_hp_difference_threshold'])
        self.SCOUT_HP_WEIGHTS = to_list(option['scout_hp_weights'])
        self.EMERGENCY_REPAIR_SINGLE_THRESHOLD = float(option['emergency_repair_single_threshold'])
        self.EMERGENCY_REPAIR_HOLE_THRESHOLD = float(option['emergency_repair_hole_threshold'])
        self.LOW_HP_WITHDRAW_THRESHOLD = float(option['low_hp_withdraw_threshold'])
        self.ENABLE_SAVE_GET_ITEMS = to_bool(option['enable_drop_screenshot'])
        self.SCREEN_SHOT_SAVE_FOLDER_BASE = option['drop_screenshot_folder']
        # Retirement
        self.ENABLE_RETIREMENT = to_bool(option['enable_retirement'])
        self.RETIREMENT_METHOD = option['retire_method']
        self.RETIRE_AMOUNT = option['retire_amount'].split('_')[1]
        self.ENHANCE_FAVOURITE = to_bool(option['enhance_favourite'])
        self.ENHANCE_ORDER_STRING = option['enhance_order_string']
        for r in ['n', 'r']:
            self.__setattr__(f'RETIRE_{r.upper()}', to_bool(option[f'retire_{r}']))

        # Reward
        option = config['Reward']
        self.REWARD_INTERVAL = option['reward_interval']
        self.REWARD_STOP_GAME_DURING_INTERVAL = to_bool(option['reward_stop_game_during_interval'])
        for attr in ['enable_reward', 'enable_oil_reward', 'enable_coin_reward', 'enable_mission_reward',
                     'enable_dorm_reward', 'enable_dorm_feed',
                     'enable_commission_reward', 'enable_tactical_reward', 'enable_daily_reward',
                     'enable_research_reward',
                     'enable_data_key_collect']:
            self.__setattr__(attr.upper(), to_bool(option[attr]))
        if not option['commission_time_limit'].isdigit():
            self.COMMISSION_TIME_LIMIT = future_time(option['commission_time_limit'])
        else:
            self.COMMISSION_TIME_LIMIT = 0
        for attr in self.COMMISSION_PRIORITY.keys():
            self.COMMISSION_PRIORITY[attr] = int(option[attr])
        self.DORM_FEED_INTERVAL = option['dorm_feed_interval']
        self.DORM_COLLECT_INTERVAL = option['dorm_collect_interval']
        self.DORM_FEED_FILTER = option['dorm_feed_filter']
        self.TACTICAL_BOOK_TIER_MAX = int(option['tactical_book_tier_max'])
        self.TACTICAL_BOOK_TIER_MIN = int(option['tactical_book_tier_min'])
        self.TACTICAL_EXP_FIRST = to_bool(option['tactical_exp_first'])
        self.TACTICAL_IF_NO_BOOK_SATISFIED = option['tactical_if_no_book_satisfied']
        # self.TACTICAL_NIGHT_RANGE = future_time_range(option['tactical_night_range'])
        # self.TACTICAL_BOOK_TIER_NIGHT = int(option['tactical_book_tier_night'])
        # self.TACTICAL_EXP_FIRST_NIGHT = to_bool(option['tactical_exp_first_night'])
        for item in ['coin', 'cube', 'part']:
            self.__setattr__(f'RESEARCH_USE_{item}'.upper(), to_bool(option[f'RESEARCH_USE_{item}'.lower()]))
        self.RESEARCH_FILTER_PRESET = option['research_filter_preset']
        self.RESEARCH_FILTER_STRING = option['research_filter_string']
        self.BUY_MEOWFFICER = int(option['buy_meowfficer'])

        option = config['Main']
        self.CAMPAIGN_MODE = option['campaign_mode']
        self.CAMPAIGN_NAME = option['main_stage']
        self.CAMPAIGN_NAME = 'campaign_' + self.CAMPAIGN_NAME.replace('-', '_')

        option = config['Daily']
        for n in ['daily_mission', 'hard_campaign', 'exercise']:
            self.__setattr__(f'ENABLE_{n.upper()}', option[f'enable_{n}'])
        # Daily mission
        self.ENABLE_DAILY_MISSION = to_bool(option['enable_daily_mission'])
        for n in [1, 2, 4, 5]:
            self.DAILY_CHOOSE[n] = dic_daily[option[f'daily_mission_{n}']]
        if option['daily_fleet'].isdigit():
            self.FLEET_DAILY = [int(option['daily_fleet'])] * 4 + [0]
        else:
            self.FLEET_DAILY = to_list(option['daily_fleet']) + [0]
        self.FLEET_DAILY_EQUIPMENT = to_list(option['daily_equipment'])
        # Hard
        self.ENABLE_HARD_CAMPAIGN = to_bool(option['enable_hard_campaign'])
        self.HARD_CAMPAIGN = option['hard_campaign']
        self.FLEET_HARD = int(option['hard_fleet'])
        self.FLEET_HARD_EQUIPMENT = to_list(option['hard_equipment'])
        # Exercise
        self.ENABLE_EXERCISE = to_bool(option['enable_exercise'])
        self.EXERCISE_CHOOSE_MODE = option['exercise_choose_mode']
        self.EXERCISE_PRESERVE = int(option['exercise_preserve'])
        self.OPPONENT_CHALLENGE_TRIAL = int(option['exercise_try'])
        self.LOW_HP_THRESHOLD = float(option['exercise_hp_threshold'])
        self.LOW_HP_CONFIRM_WAIT = float(option['exercise_low_hp_confirm'])
        self.EXERCISE_FLEET_EQUIPMENT = to_list(option['exercise_equipment'])
        # Event bonus
        # option = config['Event_daily_ab']
        self.ENABLE_EVENT_AB = to_bool(option['enable_event_ab'])
        self.ENABLE_EVENT_SP = to_bool(option['enable_event_sp'])
        self.EVENT_NAME_AB = option['event_name_ab']
        self.EVENT_AB_CHAPTER = option['event_ab_chapter']
        self.EVENT_SP_MOB_FLEET = int(option['event_sp_mob_fleet'])
        # Raid daily
        self.ENABLE_RAID_DAILY = to_bool(option['enable_raid_daily'])
        self.RAID_DAILY_NAME = option['raid_daily_name']
        self.RAID_HARD = to_bool(option['raid_hard'])
        self.RAID_NORMAL = to_bool(option['raid_normal'])
        self.RAID_EASY = to_bool(option['raid_easy'])

        # Event
        option = config['Event']
        self.EVENT_NAME = option['event_name']
        self.EVENT_STAGE = option['event_stage'].lower()

        # Sos
        option = config['Sos']
        for chapter in range(3, 11):
            self.__setattr__(f'SOS_FLEETS_CHAPTER_{chapter}', to_list(option[f'sos_fleets_chapter_{chapter}']))

        # Raid
        option = config['Raid']
        self.RAID_NAME = option['raid_name']
        self.RAID_MODE = option['raid_mode']
        self.RAID_USE_TICKET = to_bool(option['raid_use_ticket'])

        # Event_daily_ab
        # option = config['Event_daily_ab']
        # self.EVENT_NAME_AB = option['event_name_ab']

        # Semi_auto
        option = config['Semi_auto']
        self.ENABLE_SEMI_MAP_PREPARATION = to_bool(option['enable_semi_map_preparation'])
        self.ENABLE_SEMI_STORY_SKIP = to_bool(option['enable_semi_story_skip'])

        # C_1_1_affinity_farming
        option = config['C11_affinity_farming']
        self.C11_AFFINITY_BATTLE_COUNT = int(option['affinity_battle_count'])

        # C_7_2_mystery_farming
        option = config['C72_mystery_farming']
        self.C72_BOSS_FLEET_STEP_ON_A3 = to_bool(option['boss_fleet_step_on_a3'])
        if self.COMMAND.lower() == 'c72_mystery_farming' and not self.C72_BOSS_FLEET_STEP_ON_A3:
            self.FLEET_2 = 0

        # C_12_2_leveling
        option = config['C122_leveling']
        self.C122_S3_TOLERANCE = int(option['s3_enemy_tolerance'])

        # C_12_4_leveling
        option = config['C124_leveling']
        self.C124_NON_S3_ENTER_TOLERANCE = int(option['non_s3_enemy_enter_tolerance'])
        self.C124_NON_S3_WITHDRAW_TOLERANCE = int(option['non_s3_enemy_withdraw_tolerance'])
        self.C124_AMMO_PICK_UP = int(option['ammo_pick_up_124'])

    def get_server_timezone(self):
        if self.SERVER == 'en':
            return -7
        elif self.SERVER == 'cn':
            return 8
        elif self.SERVER == 'jp':
            return 9
        else:
            return 8

    def get_server_last_update(self, since):
        """
        Args:
            since (tuple(int)): Update hour in Azurlane, such as (0, 12, 18,).

        Returns:
            datetime.datetime
        """
        d = datetime.now(timezone.utc).astimezone()
        diff = d.utcoffset() // timedelta(seconds=1) // 3600 - self.get_server_timezone()
        since = np.sort((np.array(since) + diff) % 24)
        update = sorted([past_time(f'{t}:00') for t in since])[-1]
        return update

    def record_executed_since(self, option, since):
        """
        Args:
            option (tuple(str)): (Section, Option), such as ('DailyRecord', 'exercise').
            since (tuple(int)): Update hour in Azurlane, such as (0, 12, 18,).

        Returns:
            bool: If got a record after last game update.
        """
        record = datetime.strptime(self.config.get(*option), self.TIME_FORMAT)
        update = self.get_server_last_update(since)

        logger.attr(f'{option[0]}_{option[1]}', f'Record time: {record}')
        logger.attr(f'{option[0]}_{option[1]}', f'Last update: {update}')
        return record > update

    def triggered_app_restart(self):
        if self.get_server_last_update(since=(0,)) > self.start_time:
            logger.hr('Triggered restart new day')
            return True
        else:
            return False

    def record_save(self, option):
        record = datetime.strftime(datetime.now(), self.TIME_FORMAT)
        self.config.set(option[0], option[1], record)
        self.save()

    def cover(self, **kwargs):
        """
        Cover some settings, and recover later.

        Usage:
        backup = self.config.cover(ENABLE_DAILY_REWARD=False)
        # do_something()
        backup.recover()

        Args:
            **kwargs:

        Returns:
            ConfigBackup:
        """
        backup = ConfigBackup(config=self)
        backup.cover(**kwargs)
        return backup

    def __init__(self, ini_name='alas'):
        """
        Args:
            ini_name (str): Config to load.
        """
        self.load_config_file(ini_name)

        self.create_folder()


class ConfigBackup:
    def __init__(self, config):
        """
        Args:
            config (AzurLaneConfig):
        """
        self.config = config
        self.backup = {}
        self.kwargs = {}

    def cover(self, **kwargs):
        self.kwargs = kwargs
        for key, value in kwargs.items():
            self.backup[key] = self.config.__getattribute__(key)
            self.config.__setattr__(key, value)

    def recover(self):
        for key, value in self.backup.items():
            self.config.__setattr__(key, value)

# cfg = AzurLaneConfig()
>>>>>>> 62de90e7
<|MERGE_RESOLUTION|>--- conflicted
+++ resolved
@@ -1,4 +1,3 @@
-<<<<<<< HEAD
 import codecs
 import configparser
 import copy
@@ -137,7 +136,7 @@
     STOP_IF_TRIGGER_EMOTION_LIMIT = False
     STOP_IF_DOCK_FULL = False
     STOP_IF_REACH_LV120 = False
-    STOP_IF_MAP_REACH = 'no' # no, map_100, map_3_star, map_green_without_3_star, map_green
+    STOP_IF_MAP_REACH = 'no'  # no, map_100, map_3_star, map_green_without_3_star, map_green
     STOP_IF_GET_SHIP = False
 
     MAP_CLEAR_ALL_THIS_TIME = False
@@ -267,6 +266,7 @@
     MAP_HAS_PT_BONUS = False  # 100% PT bonus if success to catch enemy else 50%. Retreat get 0%.
     MAP_IS_ONE_TIME_STAGE = False
     MAP_HAS_PORTAL = False
+    MAP_HAS_LAND_BASED = False
     MAP_ENEMY_TEMPLATE = ['Light', 'Main', 'Carrier', 'Treasure']
     MAP_SIREN_TEMPLATE = ['DD', 'CL', 'CA', 'BB', 'CV']
     MAP_SIREN_MOVE_WAIT = 1.5  # The enemy moving takes about 1.2 ~ 1.5s.
@@ -422,7 +422,7 @@
     # When having 6 ships in dorm, to use 6 kind of food, need interval (in minutes) greater than:
     # (14, 28, 42, 70, 139, 278)
     DORM_FEED_INTERVAL = '278, 480'  # str, such as '20', '10, 40'.
-    DORM_COLLECT_INTERVAL = '60, 180' # str, such as '20', '10, 40'.
+    DORM_COLLECT_INTERVAL = '60, 180'  # str, such as '20', '10, 40'.
     DORM_FEED_FILTER = '20000 > 10000 > 5000 > 3000 > 2000 > 1000'
 
     ENABLE_DATA_KEY_COLLECT = True
@@ -830,827 +830,4 @@
         for key, value in self.backup.items():
             self.config.__setattr__(key, value)
 
-# cfg = AzurLaneConfig()
-=======
-import codecs
-import configparser
-import copy
-import os
-from datetime import timezone
-
-import numpy as np
-
-import module.config.server as server
-from module.base.timer import *
-from module.config.dictionary import *
-from module.config.update import get_config
-from module.logger import logger
-
-
-class AzurLaneConfig:
-    """
-    Basic Config.
-    """
-    CONFIG_FILE = ''
-    config = configparser.ConfigParser(interpolation=None)
-    start_time = datetime.now()
-
-    UPDATE_CHECK = True
-    UPDATE_METHOD = 'api'  # web, api
-    UPDATE_PROXY = ''
-    GITHUB_TOKEN = ''
-    SERVER = server.server
-    logger.attr('Server', SERVER)
-
-    """
-    Fleet
-    """
-    ENABLE_FLEET_CONTROL = True
-    # Fleet 1-6, if empty use 0.
-    _FLEET_1 = 1
-    FLEET_2 = 2
-    FLEET_3 = 3
-    # Formation 1-3.
-    _FLEET_1_FORMATION = 2
-    FLEET_2_FORMATION = 2
-    FLEET_3_FORMATION = 2
-    # Fleet step 1-6
-    _FLEET_1_STEP = 3
-    FLEET_2_STEP = 2
-    FLEET_3_STEP = 3
-    # Fleet 1-2, if empty use 0.
-    SUBMARINE = 0
-    # Combat auto mode: combat_auto, combat_manual, stand_still_in_the_middle, hide_in_bottom_left
-    FLEET_1_AUTO_MODE = 'combat_auto'
-    FLEET_2_AUTO_MODE = 'combat_auto'
-    FLEET_3_AUTO_MODE = 'combat_auto'
-
-    USING_SPARE_FLEET = False
-
-    MOVABLE_ENEMY_FLEET_STEP = 2
-    MOVABLE_ENEMY_TURN = (2,)
-
-    @property
-    def FLEET_1(self):
-        return self.FLEET_3 if self.USING_SPARE_FLEET else self._FLEET_1
-
-    @FLEET_1.setter
-    def FLEET_1(self, value):
-        self._FLEET_1 = value
-
-    @property
-    def FLEET_1_FORMATION(self):
-        return self.FLEET_3_FORMATION if self.USING_SPARE_FLEET else self._FLEET_1_FORMATION
-
-    @FLEET_1_FORMATION.setter
-    def FLEET_1_FORMATION(self, value):
-        self._FLEET_1_FORMATION = value
-
-    @property
-    def FLEET_1_STEP(self):
-        return self.FLEET_3_STEP if self.USING_SPARE_FLEET else self._FLEET_1_STEP
-
-    @FLEET_1_STEP.setter
-    def FLEET_1_STEP(self, value):
-        self._FLEET_1_STEP = value
-
-    """
-    module.assets
-    """
-    ASSETS_FOLDER = './assets'
-
-    """
-    module.base
-    """
-    COLOR_SIMILAR_THRESHOLD = 10
-    BUTTON_OFFSET = 30
-    BUTTON_MATCH_SIMILARITY = 0.85
-    SLEEP_AFTER_CLICK = 0
-    WAIT_BEFORE_SAVING_SCREEN_SHOT = 1
-
-    """
-    module.combat
-    """
-    ENABLE_SAVE_GET_ITEMS = True
-    ENABLE_MAP_FLEET_LOCK = True
-    SUBMARINE_MODE = ''
-    SUBMARINE_CALL_AT_BOSS = False
-    COMBAT_SCREENSHOT_INTERVAL = 2
-
-    """
-    module.combat.hp_balance
-    """
-    ENABLE_HP_BALANCE = False
-    ENABLE_LOW_HP_WITHDRAW = True
-    SCOUT_HP_DIFFERENCE_THRESHOLD = 0.2
-    SCOUT_HP_WEIGHTS = [1000, 1000, 1000]
-    EMERGENCY_REPAIR_SINGLE_THRESHOLD = 0.3
-    EMERGENCY_REPAIR_HOLE_THRESHOLD = 0.6
-    LOW_HP_WITHDRAW_THRESHOLD = 0.2
-
-    """
-    module.combat.level
-    """
-    LV120_TRIGGERED = False
-
-    """
-    module.campaign
-    """
-    CAMPAIGN_NAME = 'default'
-    CAMPAIGN_MODE = 'normal'
-
-    ENABLE_EXCEPTION = True
-    ENABLE_GAME_STUCK_HANDLER = True
-
-    ENABLE_STOP_CONDITION = True
-    ENABLE_FAST_FORWARD = True
-    STOP_IF_OIL_LOWER_THAN = 5000
-    STOP_IF_COUNT_GREATER_THAN = 0
-    STOP_IF_TIME_REACH = 0
-    STOP_IF_TRIGGER_EMOTION_LIMIT = False
-    STOP_IF_DOCK_FULL = False
-    STOP_IF_REACH_LV120 = False
-    STOP_IF_MAP_REACH = 'no'  # no, map_100, map_3_star, map_green_without_3_star, map_green
-    STOP_IF_GET_SHIP = False
-
-    MAP_CLEAR_ALL_THIS_TIME = False
-    # From chapter_template.lua
-    STAR_REQUIRE_1 = 1
-    STAR_REQUIRE_2 = 2
-    STAR_REQUIRE_3 = 3
-    # In Dreamwaker's Butterfly (event_20200917) add new stage entrance icons, called `blue`.
-    STAGE_ENTRANCE = ['normal']  # normal, blue
-
-    """
-    module.event
-    """
-    EVENT_NAME = ''
-    EVENT_STAGE = ''
-    EVENT_NAME_AB = ''
-    ENABLE_EVENT_AB = False
-    ENABLE_EVENT_SP = False
-    EVENT_AB_CHAPTER = 'chapter_ab'  # chapter_ab, chapter_abcd, chapter_t, chapter_ht
-    EVENT_SP_MOB_FLEET = 1
-
-    """
-    module.combat.emotion
-    """
-    ENABLE_EMOTION_REDUCE = True
-    IGNORE_LOW_EMOTION_WARN = False
-    EMOTION_LIMIT_TRIGGERED = False
-    TIME_FORMAT = '%Y-%m-%d_%H:%M:%S'
-    # 20, 30, 40, 50, 60
-    FLEET_1_RECOVER_PER_HOUR = 50
-    FLEET_1_EMOTION_LIMIT = 120
-    FLEET_2_RECOVER_PER_HOUR = 20
-    FLEET_2_EMOTION_LIMIT = 50
-    FLEET_3_RECOVER_PER_HOUR = 20
-    FLEET_3_EMOTION_LIMIT = 50
-
-    """
-    module.device
-    """
-    SERIAL = ''
-    PACKAGE_NAME = ''
-    COMMAND = ''
-    ASCREENCAP_FILEPATH_LOCAL = './bin/ascreencap'
-    ASCREENCAP_FILEPATH_REMOTE = '/data/local/tmp/ascreencap'
-    MINITOUCH_FILEPATH_REMOTE = '/data/local/tmp/minitouch'
-    # Speed: aScreenCap >> uiautomator2 > ADB
-    DEVICE_SCREENSHOT_METHOD = 'aScreenCap'  # ADB, uiautomator2, aScreenCap
-    # Speed: uiautomator2 >> ADB
-    DEVICE_CONTROL_METHOD = 'uiautomator2'  # ADB, uiautomator2, minitouch
-    # USE_ADB_SCREENSHOT = True
-    # USE_ADB_CONTROL = False
-    SCREEN_SHOT_SAVE_FOLDER_BASE = './screenshot'
-    SCREEN_SHOT_SAVE_FOLDER = ''
-    SCREEN_SHOT_SAVE_INTERVAL = 5  # Seconds between two save. Saves in the interval will be dropped.
-
-    """
-    module.daily
-    """
-    ENABLE_DAILY_MISSION = True
-    # Order of FLEET_DAILY
-    # 0 商船护送, 1 海域突进, 2 斩首行动, 3 战术研修, 4 破交作战
-    # 0 Escort Mission, 1 Advance Mission, 2 Fierce Assault, 3 Tactical Training, 4 Supply Line Disruption
-    FLEET_DAILY = [3, 3, 3, 3, 0]
-    FLEET_DAILY_EQUIPMENT = [1, 1, 1, 1, 1, 1]
-    DAILY_CHOOSE = {
-        4: 1,  # 商船护送, Escort Mission
-        5: 1,  # 海域突进, Advance Mission
-        1: 2,  # 战术研修, 1航空 2炮击 3雷击. Tactical Training, 1 Aviation, 2 Firepower, 3 Torpedo
-        2: 1,  # 斩首行动, Fierce Assault
-        3: 1,  # 破交作战, Supply Line Disruption
-    }
-
-    """
-    module.handler
-    """
-    AMBUSH_EVADE = True
-
-    """
-    module.hard
-    """
-    ENABLE_HARD_CAMPAIGN = True
-    HARD_CAMPAIGN = '10-4'
-    FLEET_HARD = 1
-    FLEET_HARD_EQUIPMENT = [1, 1, 1, 1, 1, 1]
-
-    """
-    module.exercise
-    """
-    ENABLE_EXERCISE = True
-    EXERCISE_CHOOSE_MODE = 'max_exp'
-    EXERCISE_PRESERVE = 0
-    LOW_HP_THRESHOLD = 0.40
-    LOW_HP_CONFIRM_WAIT = 1.0
-    OPPONENT_CHALLENGE_TRIAL = 1
-    EXERCISE_FLEET_EQUIPMENT = [1, 1, 1, 1, 1, 1]
-
-    """
-    module.raid
-    """
-    RAID_NAME = ''
-    RAID_MODE = 'hard'  # hard, normal, easy
-    RAID_USE_TICKET = False
-    ENABLE_RAID_DAILY = False
-    RAID_DAILY_NAME = ''
-    RAID_HARD = True
-    RAID_NORMAL = True
-    RAID_EASY = True
-
-    """
-    error_log
-    """
-    PERSPECTIVE_ERROR_LOG_FOLDER = './log/perspective_error'
-    ERROR_LOG_FOLDER = './log/error'
-    ENABLE_ERROR_LOG_AND_SCREENSHOT_SAVE = True
-    ENABLE_PERSPECTIVE_ERROR_IMAGE_SAVE = False
-
-    """
-    module.map.fleet
-    """
-    MAP_HAS_AMBUSH = True
-    MAP_HAS_FLEET_STEP = False
-    MAP_HAS_MOVABLE_ENEMY = False
-    MAP_HAS_SIREN = False
-    MAP_HAS_DYNAMIC_RED_BORDER = False
-    MAP_HAS_MAP_STORY = False  # event_20200521_cn(穹顶下的圣咏曲) adds after-combat story.
-    MAP_HAS_WALL = False  # event_20200521_cn(穹顶下的圣咏曲) adds wall between grids.
-    MAP_HAS_PT_BONUS = False  # 100% PT bonus if success to catch enemy else 50%. Retreat get 0%.
-    MAP_IS_ONE_TIME_STAGE = False
-    MAP_HAS_PORTAL = False
-    MAP_HAS_LAND_BASED = False
-    MAP_ENEMY_TEMPLATE = ['Light', 'Main', 'Carrier', 'Treasure']
-    MAP_SIREN_TEMPLATE = ['DD', 'CL', 'CA', 'BB', 'CV']
-    MAP_SIREN_MOVE_WAIT = 1.5  # The enemy moving takes about 1.2 ~ 1.5s.
-    MAP_SIREN_COUNT = 0
-    MAP_MYSTERY_HAS_CARRIER = False
-    MAP_GRID_CENTER_TOLERANCE = 0.1
-
-    POOR_MAP_DATA = False
-    FLEET_BOSS = 2
-    # Convert map grid distance to swipe distance
-    # Usually range from 1/0.62 to 1/0.61
-    # Value may be different in different maps
-    MAP_SWIPE_MULTIPLY = 1.626
-    # When using minitouch, MAP_SWIPE_MULTIPLY is a fixed value.
-    MAP_SWIPE_MULTIPLY_MINITOUCH = 1.572
-    # Swipe distance in map grid lower than this will be dropped,
-    # because a closing swipe will be treat as a click in game.
-    MAP_SWIPE_DROP = 0.15
-
-    """
-    module.retire
-    """
-    ENABLE_RETIREMENT = True
-    USE_ONE_CLICK_RETIREMENT = False
-    RETIREMENT_METHOD = 'one_click_retire'  # enhance, old_retire, one_click_retire
-    ENHANCE_FAVOURITE = False
-    ENHANCE_ORDER_STRING = ''
-    DOCK_FULL_TRIGGERED = False
-    GET_SHIP_TRIGGERED = False
-    RETIRE_AMOUNT = 'all'  # all, 10
-    RETIRE_N = True
-    RETIRE_R = False
-    RETIRE_SR = False
-    RETIRE_SSR = False
-
-    """
-    module.map_detection
-    """
-    SCREEN_SIZE = (1280, 720)
-    DETECTING_AREA = (123, 55, 1280, 720)
-    SCREEN_CENTER = (SCREEN_SIZE[0] / 2, SCREEN_SIZE[1] / 2)
-    MID_Y = SCREEN_CENTER[1]
-    DETECTION_BACKEND = 'homography'
-    # In event_20200723_cn B3D3, Grid have 1.2x width, images on the grid still remain the same.
-    GRID_IMAGE_A_MULTIPLY = 1.0
-
-    """
-    module.map_detection.homography
-    """
-    HOMO_TILE = (140, 140)
-    HOMO_CENTER_OFFSET = (48, 48)
-    # [upper-left, upper-right, bottom-left, bottom-right]
-    HOMO_CORNER_OFFSET_LIST = [(-42, -42), (68, -42), (-42, 69), (69, 69)]
-
-    HOMO_CENTER_GOOD_THRESHOLD = 0.9
-    HOMO_CENTER_THRESHOLD = 0.8
-    HOMO_CORNER_THRESHOLD = 0.8
-    HOMO_RECTANGLE_THRESHOLD = 10
-
-    HOMO_EDGE_HOUGHLINES_THRESHOLD = 120
-    HOMO_EDGE_COLOR_RANGE = (0, 24)
-    # ((x, y), [upper-left, upper-right, bottom-left, bottom-right])
-    HOMO_STORAGE = None
-
-    """
-    module.map_detection.perspective
-    """
-    # Parameters for scipy.signal.find_peaks
-    # https://docs.scipy.org/doc/scipy/reference/generated/scipy.signal.find_peaks.html
-    INTERNAL_LINES_FIND_PEAKS_PARAMETERS = {
-        'height': (150, 255 - 40),
-        'width': (0.9, 10),
-        'prominence': 10,
-        'distance': 35,
-    }
-    EDGE_LINES_FIND_PEAKS_PARAMETERS = {
-        'height': (255 - 24, 255),
-        'prominence': 10,
-        'distance': 50,
-        # 'width': (0, 7),
-        'wlen': 1000
-    }
-    # Parameters for cv2.HoughLines
-    INTERNAL_LINES_HOUGHLINES_THRESHOLD = 75
-    EDGE_LINES_HOUGHLINES_THRESHOLD = 75
-    # Parameters for lines pre-cleansing
-    HORIZONTAL_LINES_THETA_THRESHOLD = 0.005
-    VERTICAL_LINES_THETA_THRESHOLD = 18
-    TRUST_EDGE_LINES = False  # True to use edge to crop inner, false to use inner to crop edge
-    # Parameters for perspective calculating
-    VANISH_POINT_RANGE = ((540, 740), (-3000, -1000))
-    DISTANCE_POINT_X_RANGE = ((-3200, -1600),)
-    # Parameters for line cleansing
-    COINCIDENT_POINT_ENCOURAGE_DISTANCE = 3
-    ERROR_LINES_TOLERANCE = (-10, 10)
-    MID_DIFF_RANGE_H = (129 - 3, 129 + 3)
-    MID_DIFF_RANGE_V = (129 - 3, 129 + 3)
-
-    """
-    module.daemon
-    """
-    ENABLE_SEMI_MAP_PREPARATION = True
-    ENABLE_SEMI_STORY_SKIP = True
-
-    """
-    module.reward
-    """
-    ENABLE_REWARD = True
-    REWARD_INTERVAL = '10, 40'  # str, such as '20', '10, 40'.
-    REWARD_STOP_GAME_DURING_INTERVAL = False
-    REWARD_LAST_TIME = datetime.now()
-    ENABLE_DAILY_REWARD = False
-    ENABLE_OIL_REWARD = True
-    ENABLE_COIN_REWARD = True
-    ENABLE_MISSION_REWARD = True
-    ENABLE_COMMISSION_REWARD = True
-    ENABLE_TACTICAL_REWARD = True
-
-    COMMISSION_PRIORITY = {
-        'major_comm': 0,
-        'daily_comm': 100,
-        'extra_drill': 20,
-        'extra_part': 60,
-        'extra_cube': 80,
-        'extra_oil': 90,
-        'extra_book': 70,
-        'urgent_drill': 45,
-        'urgent_part': 95,
-        'urgent_book': 145,
-        'urgent_box': 195,
-        'urgent_cube': 165,
-        'urgent_gem': 205,
-        'urgent_ship': 155,
-        'expire_shorter_than_2': 11,
-        'expire_longer_than_6': -11,
-        'duration_shorter_than_2': 11,
-        'duration_longer_than_6': -11,
-    }
-    COMMISSION_TIME_LIMIT = 0
-
-    TACTICAL_BOOK_TIER_MAX = 3
-    TACTICAL_BOOK_TIER_MIN = 2
-    TACTICAL_EXP_FIRST = True
-    TACTICAL_IF_NO_BOOK_SATISFIED = 'cancel_tactical'  # cancel_tactical, use_the_first_book
-    # TACTICAL_BOOK_TIER_NIGHT = 3
-    # TACTICAL_EXP_FIRST_NIGHT = False
-    # TACTICAL_NIGHT_RANGE = future_time_range('23:30-06:30')  # (Night start, night end), datetime.datetime instance.
-
-    BUY_MEOWFFICER = 0  # 0 to 15.
-
-    ENABLE_DORM_FEED = True
-    ENABLE_DORM_REWARD = True
-    # When having 6 ships in dorm, to use 6 kind of food, need interval (in minutes) greater than:
-    # (14, 28, 42, 70, 139, 278)
-    DORM_FEED_INTERVAL = '278, 480'  # str, such as '20', '10, 40'.
-    DORM_COLLECT_INTERVAL = '60, 180'  # str, such as '20', '10, 40'.
-    DORM_FEED_FILTER = '20000 > 10000 > 5000 > 3000 > 2000 > 1000'
-
-    ENABLE_DATA_KEY_COLLECT = True
-
-    """
-    module.research
-    """
-    ENABLE_RESEARCH_REWARD = True
-    RESEARCH_FILTER_STRING = ''
-    RESEARCH_FILTER_PRESET = 'series_3_than_2'  # customized, series_3, ...
-    RESEARCH_USE_CUBE = True
-    RESEARCH_USE_COIN = True
-    RESEARCH_USE_PART = True
-
-    """
-    module.sos
-    """
-    SOS_FLEETS_CHAPTER_3 = [4, 0]
-    SOS_FLEETS_CHAPTER_4 = [4, 0]
-    SOS_FLEETS_CHAPTER_5 = [4, 0]
-    SOS_FLEETS_CHAPTER_6 = [4, 0]
-    SOS_FLEETS_CHAPTER_7 = [4, 6]
-    SOS_FLEETS_CHAPTER_8 = [4, 6]
-    SOS_FLEETS_CHAPTER_9 = [5, 6, 1]
-    SOS_FLEETS_CHAPTER_10 = [4, 6, 1]
-
-    """
-    C_1_1_affinity_farming
-    """
-    C11_AFFINITY_BATTLE_COUNT = 0
-
-    """
-    C_7_2_mystery_farming
-    """
-    C72_BOSS_FLEET_STEP_ON_A3 = True
-
-    """
-    C_12_2_leveling
-    """
-    C122_S3_TOLERANCE = 0
-
-    """
-    C_12_4_leveling
-    """
-    C124_NON_S3_ENTER_TOLERANCE = 1
-    C124_NON_S3_WITHDRAW_TOLERANCE = 0
-    C124_AMMO_PICK_UP = 3
-
-    def create_folder(self):
-        for folder in [self.ASSETS_FOLDER, self.PERSPECTIVE_ERROR_LOG_FOLDER, self.ERROR_LOG_FOLDER]:
-            if folder and not os.path.exists(folder):
-                os.mkdir(folder)
-        self.SCREEN_SHOT_SAVE_FOLDER = self.SCREEN_SHOT_SAVE_FOLDER_BASE + '/' + self.CAMPAIGN_NAME
-        if self.ENABLE_SAVE_GET_ITEMS and len(self.SCREEN_SHOT_SAVE_FOLDER_BASE.strip()):
-            for folder in [self.SCREEN_SHOT_SAVE_FOLDER_BASE, self.SCREEN_SHOT_SAVE_FOLDER]:
-                if folder and not os.path.exists(folder):
-                    os.mkdir(folder)
-
-    def merge(self, other):
-        """
-        Args:
-            other (AzurLaneConfig, Config):
-
-        Returns:
-            AzurLaneConfig
-        """
-        config = copy.copy(self)
-        for attr in dir(config):
-            if attr.endswith('__'):
-                continue
-            if hasattr(other, attr):
-                value = other.__getattribute__(attr)
-                if value is not None:
-                    config.__setattr__(attr, value)
-
-        return config
-
-    def load_config_file(self, name='alas'):
-        self.CONFIG_FILE = f'./config/{name}.ini'
-        self.config = get_config(ini_name=name)
-        self.load_from_config(self.config)
-        self.config_check()
-
-    def config_check(self):
-        if self.FLEET_1 == self.FLEET_2:
-            logger.warning(f'Mob fleet [{self.FLEET_1}] and boss fleet [{self.FLEET_2}] is the same')
-            logger.warning('They should to be set to different fleets')
-            exit(1)
-        if self.COMMAND.lower() == 'main' and self.CAMPAIGN_NAME.startswith('campaign_'):
-            if int(self.CAMPAIGN_NAME.split('_')[1]) >= 7 and self.FLEET_2 == 0:
-                logger.warning('You should use 2 fleets from chapter 7 to 13')
-                logger.warning(f'Current: mob fleet [{self.FLEET_1}], boss fleet [{self.FLEET_2}]')
-                exit(1)
-
-    def save(self):
-        self.config.write(codecs.open(self.CONFIG_FILE, "w+", "utf8"))
-
-    def load_from_config(self, config):
-        """
-        Args:
-            config(configparser.ConfigParser):
-        """
-        self.COMMAND = config.get('Command', 'command')
-
-        # Emulator
-        option = config['Emulator']
-        self.SERIAL = option['serial']
-        self.PACKAGE_NAME = option['package_name'].strip()
-        self.ENABLE_ERROR_LOG_AND_SCREENSHOT_SAVE = to_bool(option['enable_error_log_and_screenshot_save'])
-        self.ENABLE_PERSPECTIVE_ERROR_IMAGE_SAVE = to_bool(option['enable_perspective_error_image_save'])
-        self.DEVICE_SCREENSHOT_METHOD = option['device_screenshot_method']
-        self.DEVICE_CONTROL_METHOD = option['device_control_method']
-        self.COMBAT_SCREENSHOT_INTERVAL = float(option['combat_screenshot_interval'])
-        # UpdateCheck
-        self.UPDATE_CHECK = to_bool(option['enable_update_check'])
-        self.UPDATE_METHOD = option['update_method']
-        self.UPDATE_PROXY = option['update_proxy']
-        self.GITHUB_TOKEN = option['github_token']
-
-        option = config['Setting']
-        # Stop condition
-        self.ENABLE_STOP_CONDITION = to_bool(option['enable_stop_condition'])
-        self.ENABLE_EXCEPTION = to_bool(option['enable_exception'])
-        self.ENABLE_FAST_FORWARD = to_bool(option['enable_fast_forward'])
-        self.STOP_IF_COUNT_GREATER_THAN = int(option['if_count_greater_than'])
-        if not option['if_time_reach'].isdigit():
-            self.STOP_IF_TIME_REACH = future_time(option['if_time_reach'])
-        else:
-            self.STOP_IF_TIME_REACH = 0
-        self.STOP_IF_OIL_LOWER_THAN = int(option['if_oil_lower_than'])
-        self.STOP_IF_TRIGGER_EMOTION_LIMIT = to_bool(option['if_trigger_emotion_control'])
-        self.STOP_IF_DOCK_FULL = to_bool(option['if_dock_full'])
-        self.STOP_IF_REACH_LV120 = to_bool(option['if_reach_lv120'])
-        self.STOP_IF_MAP_REACH = option['if_map_reach']
-        self.STOP_IF_GET_SHIP = to_bool(option['if_get_ship'])
-        # Fleet
-        self.ENABLE_FLEET_CONTROL = to_bool(option['enable_fleet_control'])
-        self.ENABLE_MAP_FLEET_LOCK = to_bool(option['enable_map_fleet_lock'])
-        for n in ['1', '2', '3']:
-            self.__setattr__(f'FLEET_{n}', int(option[f'fleet_index_{n}']) if to_bool(option[f'fleet_index_{n}']) else 0)
-            self.__setattr__(f'FLEET_{n}_FORMATION', int(option[f'fleet_formation_{n}'].split('_')[1]))
-            self.__setattr__(f'FLEET_{n}_STEP', int(option[f'fleet_step_{n}']))
-            self.__setattr__(f'FLEET_{n}_AUTO_MODE', option[f'fleet_auto_mode_{n}'])
-        self.SUBMARINE = int(option['fleet_index_4']) if to_bool(option['fleet_index_4']) else 0
-        self.SUBMARINE_MODE = option['submarine_mode']
-        self.SUBMARINE_CALL_AT_BOSS = option['submarine_mode'] == 'when_boss_combat_boss_appear'
-        # Emotion
-        self.ENABLE_EMOTION_REDUCE = to_bool(option['enable_emotion_reduce'])
-        self.IGNORE_LOW_EMOTION_WARN = to_bool(option['ignore_low_emotion_warn'])
-        for n in ['1', '2', '3']:
-            recover = dic_emotion_recover[option[f'emotion_recover_{n}']]
-            recover += 10 if to_bool(option[f'hole_fleet_married_{n}']) else 0
-            self.__setattr__(f'FLEET_{n}_RECOVER_PER_HOUR', recover)
-            self.__setattr__(f'FLEET_{n}_EMOTION_LIMIT', dic_emotion_limit[option[f'emotion_control_{n}']])
-        # HP balance, save get items -> combat
-        self.ENABLE_HP_BALANCE = to_bool(option['enable_hp_balance'])
-        self.ENABLE_LOW_HP_WITHDRAW = to_bool(option['enable_low_hp_withdraw'])
-        self.SCOUT_HP_DIFFERENCE_THRESHOLD = float(option['scout_hp_difference_threshold'])
-        self.SCOUT_HP_WEIGHTS = to_list(option['scout_hp_weights'])
-        self.EMERGENCY_REPAIR_SINGLE_THRESHOLD = float(option['emergency_repair_single_threshold'])
-        self.EMERGENCY_REPAIR_HOLE_THRESHOLD = float(option['emergency_repair_hole_threshold'])
-        self.LOW_HP_WITHDRAW_THRESHOLD = float(option['low_hp_withdraw_threshold'])
-        self.ENABLE_SAVE_GET_ITEMS = to_bool(option['enable_drop_screenshot'])
-        self.SCREEN_SHOT_SAVE_FOLDER_BASE = option['drop_screenshot_folder']
-        # Retirement
-        self.ENABLE_RETIREMENT = to_bool(option['enable_retirement'])
-        self.RETIREMENT_METHOD = option['retire_method']
-        self.RETIRE_AMOUNT = option['retire_amount'].split('_')[1]
-        self.ENHANCE_FAVOURITE = to_bool(option['enhance_favourite'])
-        self.ENHANCE_ORDER_STRING = option['enhance_order_string']
-        for r in ['n', 'r']:
-            self.__setattr__(f'RETIRE_{r.upper()}', to_bool(option[f'retire_{r}']))
-
-        # Reward
-        option = config['Reward']
-        self.REWARD_INTERVAL = option['reward_interval']
-        self.REWARD_STOP_GAME_DURING_INTERVAL = to_bool(option['reward_stop_game_during_interval'])
-        for attr in ['enable_reward', 'enable_oil_reward', 'enable_coin_reward', 'enable_mission_reward',
-                     'enable_dorm_reward', 'enable_dorm_feed',
-                     'enable_commission_reward', 'enable_tactical_reward', 'enable_daily_reward',
-                     'enable_research_reward',
-                     'enable_data_key_collect']:
-            self.__setattr__(attr.upper(), to_bool(option[attr]))
-        if not option['commission_time_limit'].isdigit():
-            self.COMMISSION_TIME_LIMIT = future_time(option['commission_time_limit'])
-        else:
-            self.COMMISSION_TIME_LIMIT = 0
-        for attr in self.COMMISSION_PRIORITY.keys():
-            self.COMMISSION_PRIORITY[attr] = int(option[attr])
-        self.DORM_FEED_INTERVAL = option['dorm_feed_interval']
-        self.DORM_COLLECT_INTERVAL = option['dorm_collect_interval']
-        self.DORM_FEED_FILTER = option['dorm_feed_filter']
-        self.TACTICAL_BOOK_TIER_MAX = int(option['tactical_book_tier_max'])
-        self.TACTICAL_BOOK_TIER_MIN = int(option['tactical_book_tier_min'])
-        self.TACTICAL_EXP_FIRST = to_bool(option['tactical_exp_first'])
-        self.TACTICAL_IF_NO_BOOK_SATISFIED = option['tactical_if_no_book_satisfied']
-        # self.TACTICAL_NIGHT_RANGE = future_time_range(option['tactical_night_range'])
-        # self.TACTICAL_BOOK_TIER_NIGHT = int(option['tactical_book_tier_night'])
-        # self.TACTICAL_EXP_FIRST_NIGHT = to_bool(option['tactical_exp_first_night'])
-        for item in ['coin', 'cube', 'part']:
-            self.__setattr__(f'RESEARCH_USE_{item}'.upper(), to_bool(option[f'RESEARCH_USE_{item}'.lower()]))
-        self.RESEARCH_FILTER_PRESET = option['research_filter_preset']
-        self.RESEARCH_FILTER_STRING = option['research_filter_string']
-        self.BUY_MEOWFFICER = int(option['buy_meowfficer'])
-
-        option = config['Main']
-        self.CAMPAIGN_MODE = option['campaign_mode']
-        self.CAMPAIGN_NAME = option['main_stage']
-        self.CAMPAIGN_NAME = 'campaign_' + self.CAMPAIGN_NAME.replace('-', '_')
-
-        option = config['Daily']
-        for n in ['daily_mission', 'hard_campaign', 'exercise']:
-            self.__setattr__(f'ENABLE_{n.upper()}', option[f'enable_{n}'])
-        # Daily mission
-        self.ENABLE_DAILY_MISSION = to_bool(option['enable_daily_mission'])
-        for n in [1, 2, 4, 5]:
-            self.DAILY_CHOOSE[n] = dic_daily[option[f'daily_mission_{n}']]
-        if option['daily_fleet'].isdigit():
-            self.FLEET_DAILY = [int(option['daily_fleet'])] * 4 + [0]
-        else:
-            self.FLEET_DAILY = to_list(option['daily_fleet']) + [0]
-        self.FLEET_DAILY_EQUIPMENT = to_list(option['daily_equipment'])
-        # Hard
-        self.ENABLE_HARD_CAMPAIGN = to_bool(option['enable_hard_campaign'])
-        self.HARD_CAMPAIGN = option['hard_campaign']
-        self.FLEET_HARD = int(option['hard_fleet'])
-        self.FLEET_HARD_EQUIPMENT = to_list(option['hard_equipment'])
-        # Exercise
-        self.ENABLE_EXERCISE = to_bool(option['enable_exercise'])
-        self.EXERCISE_CHOOSE_MODE = option['exercise_choose_mode']
-        self.EXERCISE_PRESERVE = int(option['exercise_preserve'])
-        self.OPPONENT_CHALLENGE_TRIAL = int(option['exercise_try'])
-        self.LOW_HP_THRESHOLD = float(option['exercise_hp_threshold'])
-        self.LOW_HP_CONFIRM_WAIT = float(option['exercise_low_hp_confirm'])
-        self.EXERCISE_FLEET_EQUIPMENT = to_list(option['exercise_equipment'])
-        # Event bonus
-        # option = config['Event_daily_ab']
-        self.ENABLE_EVENT_AB = to_bool(option['enable_event_ab'])
-        self.ENABLE_EVENT_SP = to_bool(option['enable_event_sp'])
-        self.EVENT_NAME_AB = option['event_name_ab']
-        self.EVENT_AB_CHAPTER = option['event_ab_chapter']
-        self.EVENT_SP_MOB_FLEET = int(option['event_sp_mob_fleet'])
-        # Raid daily
-        self.ENABLE_RAID_DAILY = to_bool(option['enable_raid_daily'])
-        self.RAID_DAILY_NAME = option['raid_daily_name']
-        self.RAID_HARD = to_bool(option['raid_hard'])
-        self.RAID_NORMAL = to_bool(option['raid_normal'])
-        self.RAID_EASY = to_bool(option['raid_easy'])
-
-        # Event
-        option = config['Event']
-        self.EVENT_NAME = option['event_name']
-        self.EVENT_STAGE = option['event_stage'].lower()
-
-        # Sos
-        option = config['Sos']
-        for chapter in range(3, 11):
-            self.__setattr__(f'SOS_FLEETS_CHAPTER_{chapter}', to_list(option[f'sos_fleets_chapter_{chapter}']))
-
-        # Raid
-        option = config['Raid']
-        self.RAID_NAME = option['raid_name']
-        self.RAID_MODE = option['raid_mode']
-        self.RAID_USE_TICKET = to_bool(option['raid_use_ticket'])
-
-        # Event_daily_ab
-        # option = config['Event_daily_ab']
-        # self.EVENT_NAME_AB = option['event_name_ab']
-
-        # Semi_auto
-        option = config['Semi_auto']
-        self.ENABLE_SEMI_MAP_PREPARATION = to_bool(option['enable_semi_map_preparation'])
-        self.ENABLE_SEMI_STORY_SKIP = to_bool(option['enable_semi_story_skip'])
-
-        # C_1_1_affinity_farming
-        option = config['C11_affinity_farming']
-        self.C11_AFFINITY_BATTLE_COUNT = int(option['affinity_battle_count'])
-
-        # C_7_2_mystery_farming
-        option = config['C72_mystery_farming']
-        self.C72_BOSS_FLEET_STEP_ON_A3 = to_bool(option['boss_fleet_step_on_a3'])
-        if self.COMMAND.lower() == 'c72_mystery_farming' and not self.C72_BOSS_FLEET_STEP_ON_A3:
-            self.FLEET_2 = 0
-
-        # C_12_2_leveling
-        option = config['C122_leveling']
-        self.C122_S3_TOLERANCE = int(option['s3_enemy_tolerance'])
-
-        # C_12_4_leveling
-        option = config['C124_leveling']
-        self.C124_NON_S3_ENTER_TOLERANCE = int(option['non_s3_enemy_enter_tolerance'])
-        self.C124_NON_S3_WITHDRAW_TOLERANCE = int(option['non_s3_enemy_withdraw_tolerance'])
-        self.C124_AMMO_PICK_UP = int(option['ammo_pick_up_124'])
-
-    def get_server_timezone(self):
-        if self.SERVER == 'en':
-            return -7
-        elif self.SERVER == 'cn':
-            return 8
-        elif self.SERVER == 'jp':
-            return 9
-        else:
-            return 8
-
-    def get_server_last_update(self, since):
-        """
-        Args:
-            since (tuple(int)): Update hour in Azurlane, such as (0, 12, 18,).
-
-        Returns:
-            datetime.datetime
-        """
-        d = datetime.now(timezone.utc).astimezone()
-        diff = d.utcoffset() // timedelta(seconds=1) // 3600 - self.get_server_timezone()
-        since = np.sort((np.array(since) + diff) % 24)
-        update = sorted([past_time(f'{t}:00') for t in since])[-1]
-        return update
-
-    def record_executed_since(self, option, since):
-        """
-        Args:
-            option (tuple(str)): (Section, Option), such as ('DailyRecord', 'exercise').
-            since (tuple(int)): Update hour in Azurlane, such as (0, 12, 18,).
-
-        Returns:
-            bool: If got a record after last game update.
-        """
-        record = datetime.strptime(self.config.get(*option), self.TIME_FORMAT)
-        update = self.get_server_last_update(since)
-
-        logger.attr(f'{option[0]}_{option[1]}', f'Record time: {record}')
-        logger.attr(f'{option[0]}_{option[1]}', f'Last update: {update}')
-        return record > update
-
-    def triggered_app_restart(self):
-        if self.get_server_last_update(since=(0,)) > self.start_time:
-            logger.hr('Triggered restart new day')
-            return True
-        else:
-            return False
-
-    def record_save(self, option):
-        record = datetime.strftime(datetime.now(), self.TIME_FORMAT)
-        self.config.set(option[0], option[1], record)
-        self.save()
-
-    def cover(self, **kwargs):
-        """
-        Cover some settings, and recover later.
-
-        Usage:
-        backup = self.config.cover(ENABLE_DAILY_REWARD=False)
-        # do_something()
-        backup.recover()
-
-        Args:
-            **kwargs:
-
-        Returns:
-            ConfigBackup:
-        """
-        backup = ConfigBackup(config=self)
-        backup.cover(**kwargs)
-        return backup
-
-    def __init__(self, ini_name='alas'):
-        """
-        Args:
-            ini_name (str): Config to load.
-        """
-        self.load_config_file(ini_name)
-
-        self.create_folder()
-
-
-class ConfigBackup:
-    def __init__(self, config):
-        """
-        Args:
-            config (AzurLaneConfig):
-        """
-        self.config = config
-        self.backup = {}
-        self.kwargs = {}
-
-    def cover(self, **kwargs):
-        self.kwargs = kwargs
-        for key, value in kwargs.items():
-            self.backup[key] = self.config.__getattribute__(key)
-            self.config.__setattr__(key, value)
-
-    def recover(self):
-        for key, value in self.backup.items():
-            self.config.__setattr__(key, value)
-
-# cfg = AzurLaneConfig()
->>>>>>> 62de90e7
+# cfg = AzurLaneConfig()