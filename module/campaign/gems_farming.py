--- conflicted
+++ resolved
@@ -6,11 +6,8 @@
 from module.exception import CampaignEnd
 from module.logger import logger
 from module.map.assets import FLEET_PREPARATION, MAP_PREPARATION
-<<<<<<< HEAD
-=======
 from module.combat.assets import BATTLE_PREPARATION
 from module.ocr.ocr import Digit
->>>>>>> f32d275f
 from module.retire.assets import DOCK_CHECK, TEMPLATE_BOGUE, TEMPLATE_HERMES, TEMPLATE_LANGLEY, TEMPLATE_RANGER
 from module.retire.dock import Dock
 from module.retire.scanner import ShipScanner
@@ -316,15 +313,9 @@
             if self._trigger_lv32 or self._trigger_emotion:
                 success = self.flagship_change()
 
-<<<<<<< HEAD
-                if self.config.GemsFarming_LowEmotionRetreat:
+                if self.config.GemsFarming_LowEmotionRetreat and self.config.GemsFarming_VanguardChange:
                     success = success and self.vanguard_change()
 
-=======
-                if self.config.GemsFarming_LowEmotionRetreat and self.config.GemsFarming_VanguardChange:
-                    self.vanguard_change()
-                    
->>>>>>> f32d275f
                 if is_limit and self.config.StopCondition_RunCount <= 0:
                     logger.hr('Triggered stop condition: Run count')
                     self.config.StopCondition_RunCount = 0
