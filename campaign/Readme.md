# Event List

To add a new event, add a new row in here, and run `python -m dev_tools.event_extract`. Some date in directory not equal to Aired date, because they use the map files in old events. Use `Ctrl+F` to search what you want.

**Aired Date** The date that the event aired for the first time.

**Directory** The directory where contains map files of an event are stored.

**Event Name** Official name in English. If an event haven't aired in EN, use the name in CN.

**CN, EN, JP, TW** Event names in GUI. If an event is not aired on some servers, use `-`.

| Aired Date | Directory                | Event Name                     | CN                     | EN                               | JP                                   | TW                 |
| ---------- | ------------------------ | ------------------------------ | ---------------------- | -------------------------------- | ------------------------------------ | ------------------ |
| 20170607   | war archives 20181020 en | Strive, Wish, and Strategize   | 努力、希望和计划       | Strive, Wish, and Strategize     | 努力、希望と計画                     | 努力、希望和計劃   |
| 20170802   | war archives 20191031 en | Divergent Chessboard           | 异色格                 | Divergent Chessboard             | 鏡写されし異色                       | 異色格             |
| 20170928   | war archives 20190321 en | Visitors Dyed in Red           | 红染的参访者           | Visitors Dyed in Red             | 紅染の来訪者                         | 紅染的參訪者       |
| 20171026   | war archives 20190620 en | Glorious Battle                | 光荣的一战             | Glorious Battle                  | 栄光なる最終戦                       | 光榮的一戰         |
| 20171228   | war archives 20181026 en | Fallen Wings                   | 坠落之翼               | Fallen Wings                     | 闇に堕ちた青き翼                     | 墜落之翼           |
| 20180119   | war archives 20191010 en | Encircling Graf Spee           | 围剿斯佩伯爵           | Encircling Graf Spee             | アドミラル・グラーフ・シュペー追撃戦 | 圍剿斯佩伯爵       |
| 20180226   | war archives 20190221 en | Winter\'s Crown                | 凛冬王冠               | Winter\'s Crown                  | 凛冽なりし冬の王冠                   | 凜冬王冠           |
| 20180607   | war archives 20180607 cn | Ink Stained Steel Sakura       | 墨染的钢铁之花         | Ink Stained Steel Sakura         | 墨染まりし鋼の桜                     | 墨染的鋼鐵之花     |
| 20180726   | war archives 20180726 cn | Iris of Light and Dark         | 光与影的鸢尾之华       | Iris of Light and Dark           | 光と影のアイリス                     | 光與影的鳶尾之華   |
| 20200227   | event 20200227 cn        | Northern Overture              | 北境序曲               | Northern Overture                | 凍絶の北海                           | -                  |
| 20200312   | event 20200312 cn        | The Solomon Ranger             | 复刻斯图尔特的硝烟     | The Solomon Ranger Rerun         | 南洋に靡く硝煙（復刻）               | -                  |
| 20200326   | event 20200326 cn        | Microlayer Medley              | 微层混合               | Microlayer Medley                | 闇靄払う銀翼                         | -                  |
| 20200423   | event 20200423 cn        | Crimson Echoes                 | 复刻苍红的回响         | Crimson Echoes Rerun             | 縹映る深緋の残響（復刻）             | -                  |
| 20200507   | event 20200507 cn        | The Way Home in the Night      | 夜幕下的归途           | The Way Home in the Night        | 帰路は海色の陰りへと                 | -                  |
| 20200521   | event 20200521 cn        | Skybound Oratorio              | 穹顶下的圣咏曲         | -                                | 神穹を衝く聖歌                       | -                  |
| 20200521   | event 20200521 en        | Iris of Light and Dark         | -                      | Iris of Light and Dark Rerun     | -                                    | -                  |
| 20200603   | event 20200603 cn        | Stars of the Shimmering Fjord  | 峡湾间的反击           | -                                | 峡湾間の反撃                         | -                  |
| 20200603   | event 20200603 en        | Prelude under the Moon         | -                      | Prelude under the Moon Rerun     | -                                    | -                  |
| 20200611   | event 20200611 en        | Skybound Oratorio              | -                      | Skybound Oratorio                | -                                    | -                  |
| 20200624   | raid 20200624            | Air Raid Drills with Essex     | 复刻特别演习埃塞克斯级 | Air Raid Drills with Essex Rerun | 特別演習超空強襲波（復刻）           | 特別演習埃塞克斯級 |
| 20200716   | event 20200716 en        | Ink Stained Steel Sakura       | -                      | Ink Stained Steel Sakura Rerun   | -                                    | -                  |
| 20200723   | event 20200723 cn        | Aurora Noctis                  | 永夜幻光               | Aurora Noctis                    | 極夜照らす幻光                       | -                  |
| 20200806   | event 20200806 cn        | The Enigma and the Shark       | 复刻最重要的宝物       | -                                | 鉄血鮫とエニグマ（復刻）             | -                  |
| 20200820   | event 20200820 cn        | Scherzo of Iron and Blood      | 复刻铁血音符誓言       | Scherzo of Iron and Blood Rerun  | 黒鉄の楽章 誓いの海（復刻）          | -                  |
| 20200903   | event 20200903 en        | Stars of the Shimmering Fjord  | -                      | Stars of the Shimmering Fjord    | -                                    | -                  |
| 20200917   | event 20200917 cn        | Dreamwaker's Butterfly         | 蝶海梦花               | Dreamwaker's Butterfly           | 刹那觀る胡蝶の夢                     | -                  |
| 20201002   | event 20201002 en        | Counterattack Within the Fjord | -                      | Counterattack Within the Fjord   | -                                    | -                  |
| 20201012   | event 20201012 cn        | Sundered Blue                  | 划破海空之翼           | -                                | 奔る彩帆の青                         | -                  |
| 20201029   | event 20201029 cn        | Universe in Unison             | 激唱的UNIVERSE         | Universe in Unison               | 激唱のユニバース                     | -                  |
| 20201105   | event 20200312 cn        | The Solomon Ranger             | -                      | -                                | -                                    | 斯圖爾特的硝煙     |
| 20201112   | event 20200903 en        | Stars of the Shimmering Fjord  | 复刻峡湾间的星辰       | -                                | 輝ける峡湾の星（復刻）               | -                  |
| 20201112   | event 20201012 cn        | Sundered Blue                  | -                      | Sundered Blue                    | -                                    | -                  |
| 20201126   | event 20201126 cn        | Vacation Lane                  | 假日航线               | Vacation Lane                    | バケーションレーン                   | -                  |
| 20201210   | event 20200806 cn        | The Enigma and the Shark       | -                      | The Enigma and the Shark Rerun   | -                                    | -                  |
| 20201229   | event 20201229 cn        | Inverted Orthant               | 负象限作战             | Inverted Orthant                 | 虚畳なりし限象                       | -                  |
| 20210121   | event 20210121 cn        | Empyreal Tragicomedy           | 复刻神圣的悲喜剧       | Empyreal Tragicomedy Rerun       | 悲歎せし焔海の詩（復刻）             | -                  |
| 20210225   | event 20210225 cn        | Khorovod of Dawn's Rime        | 破晓冰华               | Khorovod of Dawn's Rime          | 暁射す氷華の嵐                       | -                  |
| 20210225   | event 20210225 tw        | Northern Overture              | -                      | -                                | -                                    | 北境序曲           |
| 20210325   | event 20210325 cn        | Ashen Simulacrum               | 复刻箱庭疗法           | Ashen Simulacrum Rerun           | 開かれし紺碧の砂箱（復刻）           | -                  |
| 20210415   | event 20210415 tw        | Encircling Graf Spee           | -                      | -                                | -                                    | 復刻圍剿施佩伯爵   |
| 20210422   | event 20210422 cn        | Daedalian Hymn                 | 复兴的赞美诗           | Daedalian Hymn                   | 讃える復興の迷路                     | -                  |
| 20210429   | event 20210429 tw        | Ink Stained Steel Sakura       | -                      | -                                | -                                    | 復刻墨染的鋼鐵之花 |
| 20210527   | event 20210527 tw        | Microlayer Medley              | -                      | -                                | -                                    | 微層混合           |
| 20210527   | event 20210527 cn        | Mirror Involution              | 镜位螺旋               | Mirror Involution                | 照らす螺旋の鏡海                     | -                  |
| 20210610   | event 20210610 tw        | The Way Home in the Night      | -                      | -                                | -                                    | 夜幕下的歸途       |
| 20210624   | event 20210624 tw        | Skybound Oratorio              | -                      | -                                | -                                    | 穹頂下的聖詠曲     |
| 20210624   | event 20210624 cn        | Swirling Cherry Blossoms       | 复刻浮樱影华           | Swirling Cherry Blossoms Rerun   | 翳りし満ちる影の華(復刻)             | -                  |
<<<<<<< HEAD
| 20210708   | raid 20210708            | Cross Wave                     | 复刻穿越彼方的水线     | Cross Wave rerun                 | 交錯する新たな波 (復刻)              | -                  |
| 20210708   | event 20200903 en        | Stars of the Shimmering Fjord  | -                      | -                                | -                                    | 峽灣間的星辰       |
=======
| 20210708   | raid 20210708            | Cross Wave                     | 复刻穿越彼方的水线     | Cross Wave rerun                 | 交錯する新たな波 (復刻)              | -                  |
>>>>>>> 1374fa90
<|MERGE_RESOLUTION|>--- conflicted
+++ resolved
@@ -59,9 +59,5 @@
 | 20210610   | event 20210610 tw        | The Way Home in the Night      | -                      | -                                | -                                    | 夜幕下的歸途       |
 | 20210624   | event 20210624 tw        | Skybound Oratorio              | -                      | -                                | -                                    | 穹頂下的聖詠曲     |
 | 20210624   | event 20210624 cn        | Swirling Cherry Blossoms       | 复刻浮樱影华           | Swirling Cherry Blossoms Rerun   | 翳りし満ちる影の華(復刻)             | -                  |
-<<<<<<< HEAD
 | 20210708   | raid 20210708            | Cross Wave                     | 复刻穿越彼方的水线     | Cross Wave rerun                 | 交錯する新たな波 (復刻)              | -                  |
-| 20210708   | event 20200903 en        | Stars of the Shimmering Fjord  | -                      | -                                | -                                    | 峽灣間的星辰       |
-=======
-| 20210708   | raid 20210708            | Cross Wave                     | 复刻穿越彼方的水线     | Cross Wave rerun                 | 交錯する新たな波 (復刻)              | -                  |
->>>>>>> 1374fa90
+| 20210708   | event 20200903 en        | Stars of the Shimmering Fjord  | -                      | -                                | -                                    | 峽灣間的星辰       |